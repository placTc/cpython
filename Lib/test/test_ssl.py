--- conflicted
+++ resolved
@@ -63,14 +63,10 @@
 # Two keys and certs signed by the same CA (for SNI tests)
 SIGNED_CERTFILE = data_file("keycert3.pem")
 SIGNED_CERTFILE2 = data_file("keycert4.pem")
-<<<<<<< HEAD
 # Same certificate as pycacert.pem, but without extra text in file
 SIGNING_CA = data_file("capath", "ceff1710.0")
-=======
-SIGNING_CA = data_file("pycacert.pem")
 # cert with all kinds of subject alt names
 ALLSANFILE = data_file("allsans.pem")
->>>>>>> 1c03abd0
 
 REMOTE_HOST = "self-signed.pythontest.net"
 
