--- conflicted
+++ resolved
@@ -225,7 +225,6 @@
         server.close()
         ep.unregister(fd)
 
-<<<<<<< HEAD
     def test_close(self):
         open_file = open(__file__, "rb")
         self.addCleanup(open_file.close)
@@ -255,19 +254,6 @@
         self.addCleanup(epoll.close)
         self.assertEqual(os.get_inheritable(epoll.fileno()), False)
 
-    def test_timeout_rounding(self):
-        # epoll_wait() has a resolution of 1 millisecond, check if the timeout
-        # is correctly rounded to the upper bound
-        epoll = select.epoll()
-        self.addCleanup(epoll.close)
-        for timeout in (1e-2, 1e-3, 1e-4):
-            t0 = time.monotonic()
-            epoll.poll(timeout)
-            dt = time.monotonic() - t0
-            self.assertGreaterEqual(dt, timeout)
-
-=======
->>>>>>> 93320968
 
 def test_main():
     support.run_unittest(TestEPoll)
