# tempfile.py unit tests.
import tempfile
import errno
import os
import signal
import sys
import re
import warnings

import unittest
from test import support


if hasattr(os, 'stat'):
    import stat
    has_stat = 1
else:
    has_stat = 0

has_textmode = (tempfile._text_openflags != tempfile._bin_openflags)
has_spawnl = hasattr(os, 'spawnl')

# TEST_FILES may need to be tweaked for systems depending on the maximum
# number of files that can be opened at one time (see ulimit -n)
if sys.platform.startswith('openbsd'):
    TEST_FILES = 48
else:
    TEST_FILES = 100

# This is organized as one test for each chunk of code in tempfile.py,
# in order of their appearance in the file.  Testing which requires
# threads is not done here.

# Common functionality.
class BaseTestCase(unittest.TestCase):

    str_check = re.compile(r"[a-zA-Z0-9_-]{6}$")

    def setUp(self):
        self._warnings_manager = support.check_warnings()
        self._warnings_manager.__enter__()
        warnings.filterwarnings("ignore", category=RuntimeWarning,
                                message="mktemp", module=__name__)

    def tearDown(self):
        self._warnings_manager.__exit__(None, None, None)


    def nameCheck(self, name, dir, pre, suf):
        (ndir, nbase) = os.path.split(name)
        npre  = nbase[:len(pre)]
        nsuf  = nbase[len(nbase)-len(suf):]

        # check for equality of the absolute paths!
        self.assertEqual(os.path.abspath(ndir), os.path.abspath(dir),
                         "file '%s' not in directory '%s'" % (name, dir))
        self.assertEqual(npre, pre,
                         "file '%s' does not begin with '%s'" % (nbase, pre))
        self.assertEqual(nsuf, suf,
                         "file '%s' does not end with '%s'" % (nbase, suf))

        nbase = nbase[len(pre):len(nbase)-len(suf)]
        self.assertTrue(self.str_check.match(nbase),
                     "random string '%s' does not match /^[a-zA-Z0-9_-]{6}$/"
                     % nbase)


class TestExports(BaseTestCase):
    def test_exports(self):
        # There are no surprising symbols in the tempfile module
        dict = tempfile.__dict__

        expected = {
            "NamedTemporaryFile" : 1,
            "TemporaryFile" : 1,
            "mkstemp" : 1,
            "mkdtemp" : 1,
            "mktemp" : 1,
            "TMP_MAX" : 1,
            "gettempprefix" : 1,
            "gettempdir" : 1,
            "tempdir" : 1,
            "template" : 1,
            "SpooledTemporaryFile" : 1,
            "TemporaryDirectory" : 1,
        }

        unexp = []
        for key in dict:
            if key[0] != '_' and key not in expected:
                unexp.append(key)
        self.assertTrue(len(unexp) == 0,
                        "unexpected keys: %s" % unexp)


class TestRandomNameSequence(BaseTestCase):
    """Test the internal iterator object _RandomNameSequence."""

    def setUp(self):
        self.r = tempfile._RandomNameSequence()
        super().setUp()

    def test_get_six_char_str(self):
        # _RandomNameSequence returns a six-character string
        s = next(self.r)
        self.nameCheck(s, '', '', '')

    def test_many(self):
        # _RandomNameSequence returns no duplicate strings (stochastic)

        dict = {}
        r = self.r
        for i in range(TEST_FILES):
            s = next(r)
            self.nameCheck(s, '', '', '')
            self.assertNotIn(s, dict)
            dict[s] = 1

    def supports_iter(self):
        # _RandomNameSequence supports the iterator protocol

        i = 0
        r = self.r
        for s in r:
            i += 1
            if i == 20:
                break

    @unittest.skipUnless(hasattr(os, 'fork'),
        "os.fork is required for this test")
    def test_process_awareness(self):
        # ensure that the random source differs between
        # child and parent.
        read_fd, write_fd = os.pipe()
        pid = None
        try:
            pid = os.fork()
            if not pid:
                os.close(read_fd)
                os.write(write_fd, next(self.r).encode("ascii"))
                os.close(write_fd)
                # bypass the normal exit handlers- leave those to
                # the parent.
                os._exit(0)
            parent_value = next(self.r)
            child_value = os.read(read_fd, len(parent_value)).decode("ascii")
        finally:
            if pid:
                # best effort to ensure the process can't bleed out
                # via any bugs above
                try:
                    os.kill(pid, signal.SIGKILL)
                except OSError:
                    pass
            os.close(read_fd)
            os.close(write_fd)
        self.assertNotEqual(child_value, parent_value)



class TestCandidateTempdirList(BaseTestCase):
    """Test the internal function _candidate_tempdir_list."""

    def test_nonempty_list(self):
        # _candidate_tempdir_list returns a nonempty list of strings

        cand = tempfile._candidate_tempdir_list()

        self.assertFalse(len(cand) == 0)
        for c in cand:
            self.assertIsInstance(c, str)

    def test_wanted_dirs(self):
        # _candidate_tempdir_list contains the expected directories

        # Make sure the interesting environment variables are all set.
        with support.EnvironmentVarGuard() as env:
            for envname in 'TMPDIR', 'TEMP', 'TMP':
                dirname = os.getenv(envname)
                if not dirname:
                    env[envname] = os.path.abspath(envname)

            cand = tempfile._candidate_tempdir_list()

            for envname in 'TMPDIR', 'TEMP', 'TMP':
                dirname = os.getenv(envname)
                if not dirname: raise ValueError
                self.assertIn(dirname, cand)

            try:
                dirname = os.getcwd()
            except (AttributeError, OSError):
                dirname = os.curdir

            self.assertIn(dirname, cand)

            # Not practical to try to verify the presence of OS-specific
            # paths in this list.


# We test _get_default_tempdir by testing gettempdir.


class TestGetCandidateNames(BaseTestCase):
    """Test the internal function _get_candidate_names."""

    def test_retval(self):
        # _get_candidate_names returns a _RandomNameSequence object
        obj = tempfile._get_candidate_names()
        self.assertIsInstance(obj, tempfile._RandomNameSequence)

    def test_same_thing(self):
        # _get_candidate_names always returns the same object
        a = tempfile._get_candidate_names()
        b = tempfile._get_candidate_names()

        self.assertTrue(a is b)


class TestMkstempInner(BaseTestCase):
    """Test the internal function _mkstemp_inner."""

    class mkstemped:
        _bflags = tempfile._bin_openflags
        _tflags = tempfile._text_openflags
        _close = os.close
        _unlink = os.unlink

        def __init__(self, dir, pre, suf, bin):
            if bin: flags = self._bflags
            else:   flags = self._tflags

            (self.fd, self.name) = tempfile._mkstemp_inner(dir, pre, suf, flags)

        def write(self, str):
            os.write(self.fd, str)

        def __del__(self):
            self._close(self.fd)
            self._unlink(self.name)

    def do_create(self, dir=None, pre="", suf="", bin=1):
        if dir is None:
            dir = tempfile.gettempdir()
        file = self.mkstemped(dir, pre, suf, bin)

        self.nameCheck(file.name, dir, pre, suf)
        return file

    def test_basic(self):
        # _mkstemp_inner can create files
        self.do_create().write(b"blat")
        self.do_create(pre="a").write(b"blat")
        self.do_create(suf="b").write(b"blat")
        self.do_create(pre="a", suf="b").write(b"blat")
        self.do_create(pre="aa", suf=".txt").write(b"blat")

    def test_basic_many(self):
        # _mkstemp_inner can create many files (stochastic)
        extant = list(range(TEST_FILES))
        for i in extant:
            extant[i] = self.do_create(pre="aa")

    def test_choose_directory(self):
        # _mkstemp_inner can create files in a user-selected directory
        dir = tempfile.mkdtemp()
        try:
            self.do_create(dir=dir).write(b"blat")
        finally:
            os.rmdir(dir)

    def test_file_mode(self):
        # _mkstemp_inner creates files with the proper mode
        if not has_stat:
            return            # ugh, can't use SkipTest.

        file = self.do_create()
        mode = stat.S_IMODE(os.stat(file.name).st_mode)
        expected = 0o600
        if sys.platform == 'win32':
            # There's no distinction among 'user', 'group' and 'world';
            # replicate the 'user' bits.
            user = expected >> 6
            expected = user * (1 + 8 + 64)
        self.assertEqual(mode, expected)

    def test_noinherit(self):
        # _mkstemp_inner file handles are not inherited by child processes
        if not has_spawnl:
            return            # ugh, can't use SkipTest.

        if support.verbose:
            v="v"
        else:
            v="q"

        file = self.do_create()
        fd = "%d" % file.fd

        try:
            me = __file__
        except NameError:
            me = sys.argv[0]

        # We have to exec something, so that FD_CLOEXEC will take
        # effect.  The core of this test is therefore in
        # tf_inherit_check.py, which see.
        tester = os.path.join(os.path.dirname(os.path.abspath(me)),
                              "tf_inherit_check.py")

        # On Windows a spawn* /path/ with embedded spaces shouldn't be quoted,
        # but an arg with embedded spaces should be decorated with double
        # quotes on each end
        if sys.platform == 'win32':
            decorated = '"%s"' % sys.executable
            tester = '"%s"' % tester
        else:
            decorated = sys.executable

        retval = os.spawnl(os.P_WAIT, sys.executable, decorated, tester, v, fd)
        self.assertFalse(retval < 0,
                    "child process caught fatal signal %d" % -retval)
        self.assertFalse(retval > 0, "child process reports failure %d"%retval)

    def test_textmode(self):
        # _mkstemp_inner can create files in text mode
        if not has_textmode:
            return            # ugh, can't use SkipTest.

        # A text file is truncated at the first Ctrl+Z byte
        f = self.do_create(bin=0)
        f.write(b"blat\x1a")
        f.write(b"extra\n")
        os.lseek(f.fd, 0, os.SEEK_SET)
        self.assertEqual(os.read(f.fd, 20), b"blat")


class TestGetTempPrefix(BaseTestCase):
    """Test gettempprefix()."""

    def test_sane_template(self):
        # gettempprefix returns a nonempty prefix string
        p = tempfile.gettempprefix()

        self.assertIsInstance(p, str)
        self.assertTrue(len(p) > 0)

    def test_usable_template(self):
        # gettempprefix returns a usable prefix string

        # Create a temp directory, avoiding use of the prefix.
        # Then attempt to create a file whose name is
        # prefix + 'xxxxxx.xxx' in that directory.
        p = tempfile.gettempprefix() + "xxxxxx.xxx"
        d = tempfile.mkdtemp(prefix="")
        try:
            p = os.path.join(d, p)
            fd = os.open(p, os.O_RDWR | os.O_CREAT)
            os.close(fd)
            os.unlink(p)
        finally:
            os.rmdir(d)


class TestGetTempDir(BaseTestCase):
    """Test gettempdir()."""

    def test_directory_exists(self):
        # gettempdir returns a directory which exists

        dir = tempfile.gettempdir()
        self.assertTrue(os.path.isabs(dir) or dir == os.curdir,
                     "%s is not an absolute path" % dir)
        self.assertTrue(os.path.isdir(dir),
                     "%s is not a directory" % dir)

    def test_directory_writable(self):
        # gettempdir returns a directory writable by the user

        # sneaky: just instantiate a NamedTemporaryFile, which
        # defaults to writing into the directory returned by
        # gettempdir.
        file = tempfile.NamedTemporaryFile()
        file.write(b"blat")
        file.close()

    def test_same_thing(self):
        # gettempdir always returns the same object
        a = tempfile.gettempdir()
        b = tempfile.gettempdir()

        self.assertTrue(a is b)


class TestMkstemp(BaseTestCase):
    """Test mkstemp()."""

    def do_create(self, dir=None, pre="", suf=""):
        if dir is None:
            dir = tempfile.gettempdir()
        (fd, name) = tempfile.mkstemp(dir=dir, prefix=pre, suffix=suf)
        (ndir, nbase) = os.path.split(name)
        adir = os.path.abspath(dir)
        self.assertEqual(adir, ndir,
            "Directory '%s' incorrectly returned as '%s'" % (adir, ndir))

        try:
            self.nameCheck(name, dir, pre, suf)
        finally:
            os.close(fd)
            os.unlink(name)

    def test_basic(self):
        # mkstemp can create files
        self.do_create()
        self.do_create(pre="a")
        self.do_create(suf="b")
        self.do_create(pre="a", suf="b")
        self.do_create(pre="aa", suf=".txt")
        self.do_create(dir=".")

    def test_choose_directory(self):
        # mkstemp can create directories in a user-selected directory
        dir = tempfile.mkdtemp()
        try:
            self.do_create(dir=dir)
        finally:
            os.rmdir(dir)


class TestMkdtemp(BaseTestCase):
    """Test mkdtemp()."""

    def do_create(self, dir=None, pre="", suf=""):
        if dir is None:
            dir = tempfile.gettempdir()
        name = tempfile.mkdtemp(dir=dir, prefix=pre, suffix=suf)

        try:
            self.nameCheck(name, dir, pre, suf)
            return name
        except:
            os.rmdir(name)
            raise

    def test_basic(self):
        # mkdtemp can create directories
        os.rmdir(self.do_create())
        os.rmdir(self.do_create(pre="a"))
        os.rmdir(self.do_create(suf="b"))
        os.rmdir(self.do_create(pre="a", suf="b"))
        os.rmdir(self.do_create(pre="aa", suf=".txt"))

    def test_basic_many(self):
        # mkdtemp can create many directories (stochastic)
        extant = list(range(TEST_FILES))
        try:
            for i in extant:
                extant[i] = self.do_create(pre="aa")
        finally:
            for i in extant:
                if(isinstance(i, str)):
                    os.rmdir(i)

    def test_choose_directory(self):
        # mkdtemp can create directories in a user-selected directory
        dir = tempfile.mkdtemp()
        try:
            os.rmdir(self.do_create(dir=dir))
        finally:
            os.rmdir(dir)

    def test_mode(self):
        # mkdtemp creates directories with the proper mode
        if not has_stat:
            return            # ugh, can't use SkipTest.

        dir = self.do_create()
        try:
            mode = stat.S_IMODE(os.stat(dir).st_mode)
            mode &= 0o777 # Mask off sticky bits inherited from /tmp
            expected = 0o700
            if sys.platform == 'win32':
                # There's no distinction among 'user', 'group' and 'world';
                # replicate the 'user' bits.
                user = expected >> 6
                expected = user * (1 + 8 + 64)
            self.assertEqual(mode, expected)
        finally:
            os.rmdir(dir)


class TestMktemp(BaseTestCase):
    """Test mktemp()."""

    # For safety, all use of mktemp must occur in a private directory.
    # We must also suppress the RuntimeWarning it generates.
    def setUp(self):
        self.dir = tempfile.mkdtemp()
        super().setUp()

    def tearDown(self):
        if self.dir:
            os.rmdir(self.dir)
            self.dir = None
        super().tearDown()

    class mktemped:
        _unlink = os.unlink
        _bflags = tempfile._bin_openflags

        def __init__(self, dir, pre, suf):
            self.name = tempfile.mktemp(dir=dir, prefix=pre, suffix=suf)
            # Create the file.  This will raise an exception if it's
            # mysteriously appeared in the meanwhile.
            os.close(os.open(self.name, self._bflags, 0o600))

        def __del__(self):
            self._unlink(self.name)

    def do_create(self, pre="", suf=""):
        file = self.mktemped(self.dir, pre, suf)

        self.nameCheck(file.name, self.dir, pre, suf)
        return file

    def test_basic(self):
        # mktemp can choose usable file names
        self.do_create()
        self.do_create(pre="a")
        self.do_create(suf="b")
        self.do_create(pre="a", suf="b")
        self.do_create(pre="aa", suf=".txt")

    def test_many(self):
        # mktemp can choose many usable file names (stochastic)
        extant = list(range(TEST_FILES))
        for i in extant:
            extant[i] = self.do_create(pre="aa")

##     def test_warning(self):
##         # mktemp issues a warning when used
##         warnings.filterwarnings("error",
##                                 category=RuntimeWarning,
##                                 message="mktemp")
##         self.assertRaises(RuntimeWarning,
##                           tempfile.mktemp, dir=self.dir)


# We test _TemporaryFileWrapper by testing NamedTemporaryFile.


class TestNamedTemporaryFile(BaseTestCase):
    """Test NamedTemporaryFile()."""

    def do_create(self, dir=None, pre="", suf="", delete=True):
        if dir is None:
            dir = tempfile.gettempdir()
        file = tempfile.NamedTemporaryFile(dir=dir, prefix=pre, suffix=suf,
                                           delete=delete)

        self.nameCheck(file.name, dir, pre, suf)
        return file


    def test_basic(self):
        # NamedTemporaryFile can create files
        self.do_create()
        self.do_create(pre="a")
        self.do_create(suf="b")
        self.do_create(pre="a", suf="b")
        self.do_create(pre="aa", suf=".txt")

    def test_creates_named(self):
        # NamedTemporaryFile creates files with names
        f = tempfile.NamedTemporaryFile()
        self.assertTrue(os.path.exists(f.name),
                        "NamedTemporaryFile %s does not exist" % f.name)

    def test_del_on_close(self):
        # A NamedTemporaryFile is deleted when closed
        dir = tempfile.mkdtemp()
        try:
            f = tempfile.NamedTemporaryFile(dir=dir)
            f.write(b'blat')
            f.close()
            self.assertFalse(os.path.exists(f.name),
                        "NamedTemporaryFile %s exists after close" % f.name)
        finally:
            os.rmdir(dir)

    def test_dis_del_on_close(self):
        # Tests that delete-on-close can be disabled
        dir = tempfile.mkdtemp()
        tmp = None
        try:
            f = tempfile.NamedTemporaryFile(dir=dir, delete=False)
            tmp = f.name
            f.write(b'blat')
            f.close()
            self.assertTrue(os.path.exists(f.name),
                        "NamedTemporaryFile %s missing after close" % f.name)
        finally:
            if tmp is not None:
                os.unlink(tmp)
            os.rmdir(dir)

    def test_multiple_close(self):
        # A NamedTemporaryFile can be closed many times without error
        f = tempfile.NamedTemporaryFile()
        f.write(b'abc\n')
        f.close()
        f.close()
        f.close()

    def test_context_manager(self):
        # A NamedTemporaryFile can be used as a context manager
        with tempfile.NamedTemporaryFile() as f:
            self.assertTrue(os.path.exists(f.name))
        self.assertFalse(os.path.exists(f.name))
        def use_closed():
            with f:
                pass
        self.assertRaises(ValueError, use_closed)

    # How to test the mode and bufsize parameters?


class TestSpooledTemporaryFile(BaseTestCase):
    """Test SpooledTemporaryFile()."""

    def do_create(self, max_size=0, dir=None, pre="", suf=""):
        if dir is None:
            dir = tempfile.gettempdir()
        file = tempfile.SpooledTemporaryFile(max_size=max_size, dir=dir, prefix=pre, suffix=suf)

        return file


    def test_basic(self):
        # SpooledTemporaryFile can create files
        f = self.do_create()
        self.assertFalse(f._rolled)
        f = self.do_create(max_size=100, pre="a", suf=".txt")
        self.assertFalse(f._rolled)

    def test_del_on_close(self):
        # A SpooledTemporaryFile is deleted when closed
        dir = tempfile.mkdtemp()
        try:
            f = tempfile.SpooledTemporaryFile(max_size=10, dir=dir)
            self.assertFalse(f._rolled)
            f.write(b'blat ' * 5)
            self.assertTrue(f._rolled)
            filename = f.name
            f.close()
            self.assertFalse(isinstance(filename, str) and os.path.exists(filename),
                        "SpooledTemporaryFile %s exists after close" % filename)
        finally:
            os.rmdir(dir)

    def test_rewrite_small(self):
        # A SpooledTemporaryFile can be written to multiple within the max_size
        f = self.do_create(max_size=30)
        self.assertFalse(f._rolled)
        for i in range(5):
            f.seek(0, 0)
            f.write(b'x' * 20)
        self.assertFalse(f._rolled)

    def test_write_sequential(self):
        # A SpooledTemporaryFile should hold exactly max_size bytes, and roll
        # over afterward
        f = self.do_create(max_size=30)
        self.assertFalse(f._rolled)
        f.write(b'x' * 20)
        self.assertFalse(f._rolled)
        f.write(b'x' * 10)
        self.assertFalse(f._rolled)
        f.write(b'x')
        self.assertTrue(f._rolled)

    def test_writelines(self):
        # Verify writelines with a SpooledTemporaryFile
        f = self.do_create()
        f.writelines((b'x', b'y', b'z'))
        f.seek(0)
        buf = f.read()
        self.assertEqual(buf, b'xyz')

    def test_writelines_sequential(self):
        # A SpooledTemporaryFile should hold exactly max_size bytes, and roll
        # over afterward
        f = self.do_create(max_size=35)
        f.writelines((b'x' * 20, b'x' * 10, b'x' * 5))
        self.assertFalse(f._rolled)
        f.write(b'x')
        self.assertTrue(f._rolled)

    def test_sparse(self):
        # A SpooledTemporaryFile that is written late in the file will extend
        # when that occurs
        f = self.do_create(max_size=30)
        self.assertFalse(f._rolled)
        f.seek(100, 0)
        self.assertFalse(f._rolled)
        f.write(b'x')
        self.assertTrue(f._rolled)

    def test_fileno(self):
        # A SpooledTemporaryFile should roll over to a real file on fileno()
        f = self.do_create(max_size=30)
        self.assertFalse(f._rolled)
        self.assertTrue(f.fileno() > 0)
        self.assertTrue(f._rolled)

    def test_multiple_close_before_rollover(self):
        # A SpooledTemporaryFile can be closed many times without error
        f = tempfile.SpooledTemporaryFile()
        f.write(b'abc\n')
        self.assertFalse(f._rolled)
        f.close()
        f.close()
        f.close()

    def test_multiple_close_after_rollover(self):
        # A SpooledTemporaryFile can be closed many times without error
        f = tempfile.SpooledTemporaryFile(max_size=1)
        f.write(b'abc\n')
        self.assertTrue(f._rolled)
        f.close()
        f.close()
        f.close()

    def test_bound_methods(self):
        # It should be OK to steal a bound method from a SpooledTemporaryFile
        # and use it independently; when the file rolls over, those bound
        # methods should continue to function
        f = self.do_create(max_size=30)
        read = f.read
        write = f.write
        seek = f.seek

        write(b"a" * 35)
        write(b"b" * 35)
        seek(0, 0)
        self.assertEqual(read(70), b'a'*35 + b'b'*35)

    def test_properties(self):
        f = tempfile.SpooledTemporaryFile(max_size=10)
        f.write(b'x' * 10)
        self.assertFalse(f._rolled)
        self.assertEqual(f.mode, 'w+b')
        self.assertIsNone(f.name)
        with self.assertRaises(AttributeError):
            f.newlines
        with self.assertRaises(AttributeError):
            f.encoding

        f.write(b'x')
        self.assertTrue(f._rolled)
        self.assertEqual(f.mode, 'rb+')
        self.assertIsNotNone(f.name)
        with self.assertRaises(AttributeError):
            f.newlines
        with self.assertRaises(AttributeError):
            f.encoding

    def test_text_mode(self):
        # Creating a SpooledTemporaryFile with a text mode should produce
        # a file object reading and writing (Unicode) text strings.
        f = tempfile.SpooledTemporaryFile(mode='w+', max_size=10)
        f.write("abc\n")
        f.seek(0)
        self.assertEqual(f.read(), "abc\n")
        f.write("def\n")
        f.seek(0)
        self.assertEqual(f.read(), "abc\ndef\n")
        self.assertFalse(f._rolled)
        self.assertEqual(f.mode, 'w+')
        self.assertIsNone(f.name)
        self.assertIsNone(f.newlines)
        self.assertIsNone(f.encoding)

        f.write("xyzzy\n")
        f.seek(0)
        self.assertEqual(f.read(), "abc\ndef\nxyzzy\n")
        # Check that Ctrl+Z doesn't truncate the file
        f.write("foo\x1abar\n")
        f.seek(0)
        self.assertEqual(f.read(), "abc\ndef\nxyzzy\nfoo\x1abar\n")
        self.assertTrue(f._rolled)
        self.assertEqual(f.mode, 'w+')
        self.assertIsNotNone(f.name)
        self.assertEqual(f.newlines, '\n')
        self.assertIsNotNone(f.encoding)

    def test_text_newline_and_encoding(self):
        f = tempfile.SpooledTemporaryFile(mode='w+', max_size=10,
                                          newline='', encoding='utf-8')
        f.write("\u039B\r\n")
        f.seek(0)
        self.assertEqual(f.read(), "\u039B\r\n")
        self.assertFalse(f._rolled)
        self.assertEqual(f.mode, 'w+')
        self.assertIsNone(f.name)
        self.assertIsNone(f.newlines)
        self.assertIsNone(f.encoding)

        f.write("\u039B" * 20 + "\r\n")
        f.seek(0)
        self.assertEqual(f.read(), "\u039B\r\n" + ("\u039B" * 20) + "\r\n")
        self.assertTrue(f._rolled)
        self.assertEqual(f.mode, 'w+')
        self.assertIsNotNone(f.name)
        self.assertIsNotNone(f.newlines)
        self.assertEqual(f.encoding, 'utf-8')

    def test_context_manager_before_rollover(self):
        # A SpooledTemporaryFile can be used as a context manager
        with tempfile.SpooledTemporaryFile(max_size=1) as f:
            self.assertFalse(f._rolled)
            self.assertFalse(f.closed)
        self.assertTrue(f.closed)
        def use_closed():
            with f:
                pass
        self.assertRaises(ValueError, use_closed)

    def test_context_manager_during_rollover(self):
        # A SpooledTemporaryFile can be used as a context manager
        with tempfile.SpooledTemporaryFile(max_size=1) as f:
            self.assertFalse(f._rolled)
            f.write(b'abc\n')
            f.flush()
            self.assertTrue(f._rolled)
            self.assertFalse(f.closed)
        self.assertTrue(f.closed)
        def use_closed():
            with f:
                pass
        self.assertRaises(ValueError, use_closed)

    def test_context_manager_after_rollover(self):
        # A SpooledTemporaryFile can be used as a context manager
        f = tempfile.SpooledTemporaryFile(max_size=1)
        f.write(b'abc\n')
        f.flush()
        self.assertTrue(f._rolled)
        with f:
            self.assertFalse(f.closed)
        self.assertTrue(f.closed)
        def use_closed():
            with f:
                pass
        self.assertRaises(ValueError, use_closed)

    def test_truncate_with_size_parameter(self):
        # A SpooledTemporaryFile can be truncated to zero size
        f = tempfile.SpooledTemporaryFile(max_size=10)
        f.write(b'abcdefg\n')
        f.seek(0)
        f.truncate()
        self.assertFalse(f._rolled)
        self.assertEqual(f._file.getvalue(), b'')
        # A SpooledTemporaryFile can be truncated to a specific size
        f = tempfile.SpooledTemporaryFile(max_size=10)
        f.write(b'abcdefg\n')
        f.truncate(4)
        self.assertFalse(f._rolled)
        self.assertEqual(f._file.getvalue(), b'abcd')
        # A SpooledTemporaryFile rolls over if truncated to large size
        f = tempfile.SpooledTemporaryFile(max_size=10)
        f.write(b'abcdefg\n')
        f.truncate(20)
        self.assertTrue(f._rolled)
        if has_stat:
            self.assertEqual(os.fstat(f.fileno()).st_size, 20)


if tempfile.NamedTemporaryFile is not tempfile.TemporaryFile:

    class TestTemporaryFile(BaseTestCase):
        """Test TemporaryFile()."""

        def test_basic(self):
            # TemporaryFile can create files
            # No point in testing the name params - the file has no name.
            tempfile.TemporaryFile()

        def test_has_no_name(self):
            # TemporaryFile creates files with no names (on this system)
            dir = tempfile.mkdtemp()
            f = tempfile.TemporaryFile(dir=dir)
            f.write(b'blat')

            # Sneaky: because this file has no name, it should not prevent
            # us from removing the directory it was created in.
            try:
                os.rmdir(dir)
            except:
                # cleanup
                f.close()
                os.rmdir(dir)
                raise

        def test_multiple_close(self):
            # A TemporaryFile can be closed many times without error
            f = tempfile.TemporaryFile()
            f.write(b'abc\n')
            f.close()
            f.close()
            f.close()

        # How to test the mode and bufsize parameters?
        def test_mode_and_encoding(self):

            def roundtrip(input, *args, **kwargs):
                with tempfile.TemporaryFile(*args, **kwargs) as fileobj:
                    fileobj.write(input)
                    fileobj.seek(0)
                    self.assertEqual(input, fileobj.read())

            roundtrip(b"1234", "w+b")
            roundtrip("abdc\n", "w+")
            roundtrip("\u039B", "w+", encoding="utf-16")
            roundtrip("foo\r\n", "w+", newline="")


# Helper for test_del_on_shutdown
class NulledModules:
    def __init__(self, *modules):
        self.refs = [mod.__dict__ for mod in modules]
        self.contents = [ref.copy() for ref in self.refs]

    def __enter__(self):
        for d in self.refs:
            for key in d:
                d[key] = None

    def __exit__(self, *exc_info):
        for d, c in zip(self.refs, self.contents):
            d.clear()
            d.update(c)

class TestTemporaryDirectory(BaseTestCase):
    """Test TemporaryDirectory()."""

    def do_create(self, dir=None, pre="", suf="", recurse=1):
        if dir is None:
            dir = tempfile.gettempdir()
        tmp = tempfile.TemporaryDirectory(dir=dir, prefix=pre, suffix=suf)
        self.nameCheck(tmp.name, dir, pre, suf)
        # Create a subdirectory and some files
        if recurse:
            self.do_create(tmp.name, pre, suf, recurse-1)
        with open(os.path.join(tmp.name, "test.txt"), "wb") as f:
            f.write(b"Hello world!")
        return tmp

    def test_mkdtemp_failure(self):
        # Check no additional exception if mkdtemp fails
        # Previously would raise AttributeError instead
        # (noted as part of Issue #10188)
        with tempfile.TemporaryDirectory() as nonexistent:
            pass
<<<<<<< HEAD
        with self.assertRaises(OSError):
=======
        with self.assertRaises(FileNotFoundError) as cm:
>>>>>>> 7451a72e
            tempfile.TemporaryDirectory(dir=nonexistent)
        self.assertEqual(cm.exception.errno, errno.ENOENT)

    def test_explicit_cleanup(self):
        # A TemporaryDirectory is deleted when cleaned up
        dir = tempfile.mkdtemp()
        try:
            d = self.do_create(dir=dir)
            self.assertTrue(os.path.exists(d.name),
                            "TemporaryDirectory %s does not exist" % d.name)
            d.cleanup()
            self.assertFalse(os.path.exists(d.name),
                        "TemporaryDirectory %s exists after cleanup" % d.name)
        finally:
            os.rmdir(dir)

    @support.skip_unless_symlink
    def test_cleanup_with_symlink_to_a_directory(self):
        # cleanup() should not follow symlinks to directories (issue #12464)
        d1 = self.do_create()
        d2 = self.do_create()

        # Symlink d1/foo -> d2
        os.symlink(d2.name, os.path.join(d1.name, "foo"))

        # This call to cleanup() should not follow the "foo" symlink
        d1.cleanup()

        self.assertFalse(os.path.exists(d1.name),
                         "TemporaryDirectory %s exists after cleanup" % d1.name)
        self.assertTrue(os.path.exists(d2.name),
                        "Directory pointed to by a symlink was deleted")
        self.assertEqual(os.listdir(d2.name), ['test.txt'],
                         "Contents of the directory pointed to by a symlink "
                         "were deleted")
        d2.cleanup()

    @support.cpython_only
    def test_del_on_collection(self):
        # A TemporaryDirectory is deleted when garbage collected
        dir = tempfile.mkdtemp()
        try:
            d = self.do_create(dir=dir)
            name = d.name
            del d # Rely on refcounting to invoke __del__
            self.assertFalse(os.path.exists(name),
                        "TemporaryDirectory %s exists after __del__" % name)
        finally:
            os.rmdir(dir)

    @unittest.expectedFailure # See issue #10188
    def test_del_on_shutdown(self):
        # A TemporaryDirectory may be cleaned up during shutdown
        # Make sure it works with the relevant modules nulled out
        with self.do_create() as dir:
            d = self.do_create(dir=dir)
            # Mimic the nulling out of modules that
            # occurs during system shutdown
            modules = [os, os.path]
            if has_stat:
                modules.append(stat)
            # Currently broken, so suppress the warning
            # that is otherwise emitted on stdout
            with support.captured_stderr() as err:
                with NulledModules(*modules):
                    d.cleanup()
            # Currently broken, so stop spurious exception by
            # indicating the object has already been closed
            d._closed = True
            # And this assert will fail, as expected by the
            # unittest decorator...
            self.assertFalse(os.path.exists(d.name),
                        "TemporaryDirectory %s exists after cleanup" % d.name)

    def test_warnings_on_cleanup(self):
        # Two kinds of warning on shutdown
        #   Issue 10888: may write to stderr if modules are nulled out
        #   ResourceWarning will be triggered by __del__
        with self.do_create() as dir:
            if os.sep != '\\':
                # Embed a backslash in order to make sure string escaping
                # in the displayed error message is dealt with correctly
                suffix = '\\check_backslash_handling'
            else:
                suffix = ''
            d = self.do_create(dir=dir, suf=suffix)

            #Check for the Issue 10888 message
            modules = [os, os.path]
            if has_stat:
                modules.append(stat)
            with support.captured_stderr() as err:
                with NulledModules(*modules):
                    d.cleanup()
            message = err.getvalue().replace('\\\\', '\\')
            self.assertIn("while cleaning up",  message)
            self.assertIn(d.name,  message)

            # Check for the resource warning
            with support.check_warnings(('Implicitly', ResourceWarning), quiet=False):
                warnings.filterwarnings("always", category=ResourceWarning)
                d.__del__()
            self.assertFalse(os.path.exists(d.name),
                        "TemporaryDirectory %s exists after __del__" % d.name)

    def test_multiple_close(self):
        # Can be cleaned-up many times without error
        d = self.do_create()
        d.cleanup()
        d.cleanup()
        d.cleanup()

    def test_context_manager(self):
        # Can be used as a context manager
        d = self.do_create()
        with d as name:
            self.assertTrue(os.path.exists(name))
            self.assertEqual(name, d.name)
        self.assertFalse(os.path.exists(name))


def test_main():
    support.run_unittest(__name__)

if __name__ == "__main__":
    test_main()<|MERGE_RESOLUTION|>--- conflicted
+++ resolved
@@ -964,11 +964,7 @@
         # (noted as part of Issue #10188)
         with tempfile.TemporaryDirectory() as nonexistent:
             pass
-<<<<<<< HEAD
-        with self.assertRaises(OSError):
-=======
         with self.assertRaises(FileNotFoundError) as cm:
->>>>>>> 7451a72e
             tempfile.TemporaryDirectory(dir=nonexistent)
         self.assertEqual(cm.exception.errno, errno.ENOENT)
 
