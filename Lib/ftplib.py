--- conflicted
+++ resolved
@@ -468,16 +468,11 @@
         with self.transfercmd(cmd) as conn, \
                  conn.makefile('r', encoding=self.encoding) as fp:
             while 1:
-<<<<<<< HEAD
-                line = fp.readline()
-                if self.debugging > 2:
-                    print('*retr*', repr(line))
-=======
                 line = fp.readline(self.maxline + 1)
                 if len(line) > self.maxline:
                     raise Error("got more than %d bytes" % self.maxline)
-                if self.debugging > 2: print('*retr*', repr(line))
->>>>>>> c30b178c
+                if self.debugging > 2:
+                    print('*retr*', repr(line))
                 if not line:
                     break
                 if line[-2:] == CRLF:
@@ -534,16 +529,11 @@
         self.voidcmd('TYPE A')
         with self.transfercmd(cmd) as conn:
             while 1:
-<<<<<<< HEAD
-                buf = fp.readline()
-                if not buf:
-                    break
-=======
                 buf = fp.readline(self.maxline + 1)
                 if len(buf) > self.maxline:
                     raise Error("got more than %d bytes" % self.maxline)
-                if not buf: break
->>>>>>> c30b178c
+                if not buf:
+                    break
                 if buf[-2:] != B_CRLF:
                     if buf[-1] in B_CRLF: buf = buf[:-1]
                     buf = buf + B_CRLF
@@ -805,76 +795,6 @@
                                            ssl_version=self.ssl_version)
             return conn, size
 
-<<<<<<< HEAD
-=======
-        def retrbinary(self, cmd, callback, blocksize=8192, rest=None):
-            self.voidcmd('TYPE I')
-            with self.transfercmd(cmd, rest) as conn:
-                while 1:
-                    data = conn.recv(blocksize)
-                    if not data:
-                        break
-                    callback(data)
-                # shutdown ssl layer
-                if isinstance(conn, ssl.SSLSocket):
-                    conn.unwrap()
-            return self.voidresp()
-
-        def retrlines(self, cmd, callback = None):
-            if callback is None: callback = print_line
-            resp = self.sendcmd('TYPE A')
-            conn = self.transfercmd(cmd)
-            fp = conn.makefile('r', encoding=self.encoding)
-            with fp, conn:
-                while 1:
-                    line = fp.readline(self.maxline + 1)
-                    if len(line) > self.maxline:
-                        raise Error("got more than %d bytes" % self.maxline)
-                    if self.debugging > 2: print('*retr*', repr(line))
-                    if not line:
-                        break
-                    if line[-2:] == CRLF:
-                        line = line[:-2]
-                    elif line[-1:] == '\n':
-                        line = line[:-1]
-                    callback(line)
-                # shutdown ssl layer
-                if isinstance(conn, ssl.SSLSocket):
-                    conn.unwrap()
-            return self.voidresp()
-
-        def storbinary(self, cmd, fp, blocksize=8192, callback=None, rest=None):
-            self.voidcmd('TYPE I')
-            with self.transfercmd(cmd, rest) as conn:
-                while 1:
-                    buf = fp.read(blocksize)
-                    if not buf: break
-                    conn.sendall(buf)
-                    if callback: callback(buf)
-                # shutdown ssl layer
-                if isinstance(conn, ssl.SSLSocket):
-                    conn.unwrap()
-            return self.voidresp()
-
-        def storlines(self, cmd, fp, callback=None):
-            self.voidcmd('TYPE A')
-            with self.transfercmd(cmd) as conn:
-                while 1:
-                    buf = fp.readline(self.maxline + 1)
-                    if len(buf) > self.maxline:
-                        raise Error("got more than %d bytes" % self.maxline)
-                    if not buf: break
-                    if buf[-2:] != B_CRLF:
-                        if buf[-1] in B_CRLF: buf = buf[:-1]
-                        buf = buf + B_CRLF
-                    conn.sendall(buf)
-                    if callback: callback(buf)
-                # shutdown ssl layer
-                if isinstance(conn, ssl.SSLSocket):
-                    conn.unwrap()
-            return self.voidresp()
-
->>>>>>> c30b178c
         def abort(self):
             # overridden as we can't pass MSG_OOB flag to sendall()
             line = b'ABOR' + B_CRLF
