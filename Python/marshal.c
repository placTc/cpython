
/* Write Python objects to files and read them back.
   This is primarily intended for writing and reading compiled Python code,
   even though dicts, lists, sets and frozensets, not commonly seen in
   code objects, are supported.
   Version 3 of this protocol properly supports circular links
   and sharing. */

#define PY_SSIZE_T_CLEAN

#include "Python.h"
#include "longintrepr.h"
#include "code.h"
#include "marshal.h"

#define ABS(x) ((x) < 0 ? -(x) : (x))

/* High water mark to determine when the marshalled object is dangerously deep
 * and risks coring the interpreter.  When the object stack gets this deep,
 * raise an exception instead of continuing.
 * On Windows debug builds, reduce this value.
 */
#if defined(MS_WINDOWS) && defined(_DEBUG)
#define MAX_MARSHAL_STACK_DEPTH 1500
#else
#define MAX_MARSHAL_STACK_DEPTH 2000
#endif

#define TYPE_NULL               '0'
#define TYPE_NONE               'N'
#define TYPE_FALSE              'F'
#define TYPE_TRUE               'T'
#define TYPE_STOPITER           'S'
#define TYPE_ELLIPSIS           '.'
#define TYPE_INT                'i'
#define TYPE_FLOAT              'f'
#define TYPE_BINARY_FLOAT       'g'
#define TYPE_COMPLEX            'x'
#define TYPE_BINARY_COMPLEX     'y'
#define TYPE_LONG               'l'
#define TYPE_STRING             's'
#define TYPE_INTERNED           't'
#define TYPE_REF                'r'
#define TYPE_TUPLE              '('
#define TYPE_LIST               '['
#define TYPE_DICT               '{'
#define TYPE_CODE               'c'
#define TYPE_UNICODE            'u'
#define TYPE_UNKNOWN            '?'
#define TYPE_SET                '<'
#define TYPE_FROZENSET          '>'
#define FLAG_REF                '\x80' /* with a type, add obj to index */

#define WFERR_OK 0
#define WFERR_UNMARSHALLABLE 1
#define WFERR_NESTEDTOODEEP 2
#define WFERR_NOMEMORY 3

typedef struct {
    FILE *fp;
    int error;  /* see WFERR_* values */
    int depth;
    /* If fp == NULL, the following are valid: */
    PyObject *readable;    /* Stream-like object being read from */
    PyObject *str;
    PyObject *current_filename;
    char *ptr;
    char *end;
    PyObject *refs; /* dict on marshal, list on unmarshal */
    int version;
} WFILE;

#define w_byte(c, p) if (((p)->fp)) putc((c), (p)->fp); \
                      else if ((p)->ptr != (p)->end) *(p)->ptr++ = (c); \
                           else w_more(c, p)

static void
w_more(int c, WFILE *p)
{
    Py_ssize_t size, newsize;
    if (p->str == NULL)
        return; /* An error already occurred */
    size = PyBytes_Size(p->str);
    newsize = size + size + 1024;
    if (newsize > 32*1024*1024) {
        newsize = size + (size >> 3);           /* 12.5% overallocation */
    }
    if (_PyBytes_Resize(&p->str, newsize) != 0) {
        p->ptr = p->end = NULL;
    }
    else {
        p->ptr = PyBytes_AS_STRING((PyBytesObject *)p->str) + size;
        p->end =
            PyBytes_AS_STRING((PyBytesObject *)p->str) + newsize;
        *p->ptr++ = Py_SAFE_DOWNCAST(c, int, char);
    }
}

static void
w_string(const char *s, Py_ssize_t n, WFILE *p)
{
    if (p->fp != NULL) {
        fwrite(s, 1, n, p->fp);
    }
    else {
        while (--n >= 0) {
            w_byte(*s, p);
            s++;
        }
    }
}

static void
w_short(int x, WFILE *p)
{
    w_byte((char)( x      & 0xff), p);
    w_byte((char)((x>> 8) & 0xff), p);
}

static void
w_long(long x, WFILE *p)
{
    w_byte((char)( x      & 0xff), p);
    w_byte((char)((x>> 8) & 0xff), p);
    w_byte((char)((x>>16) & 0xff), p);
    w_byte((char)((x>>24) & 0xff), p);
}

#define SIZE32_MAX  0x7FFFFFFF

#if SIZEOF_SIZE_T > 4
# define W_SIZE(n, p)  do {                     \
        if ((n) > SIZE32_MAX) {                 \
            (p)->depth--;                       \
            (p)->error = WFERR_UNMARSHALLABLE;  \
            return;                             \
        }                                       \
        w_long((long)(n), p);                   \
    } while(0)
#else
# define W_SIZE  w_long
#endif

static void
w_pstring(const char *s, Py_ssize_t n, WFILE *p)
{
        W_SIZE(n, p);
        w_string(s, n, p);
}

/* We assume that Python longs are stored internally in base some power of
   2**15; for the sake of portability we'll always read and write them in base
   exactly 2**15. */

#define PyLong_MARSHAL_SHIFT 15
#define PyLong_MARSHAL_BASE ((short)1 << PyLong_MARSHAL_SHIFT)
#define PyLong_MARSHAL_MASK (PyLong_MARSHAL_BASE - 1)
#if PyLong_SHIFT % PyLong_MARSHAL_SHIFT != 0
#error "PyLong_SHIFT must be a multiple of PyLong_MARSHAL_SHIFT"
#endif
#define PyLong_MARSHAL_RATIO (PyLong_SHIFT / PyLong_MARSHAL_SHIFT)

#define W_TYPE(t, p) do { \
    w_byte((t) | flag, (p)); \
} while(0)

static void
w_PyLong(const PyLongObject *ob, char flag, WFILE *p)
{
    Py_ssize_t i, j, n, l;
    digit d;

    W_TYPE(TYPE_LONG, p);
    if (Py_SIZE(ob) == 0) {
        w_long((long)0, p);
        return;
    }

    /* set l to number of base PyLong_MARSHAL_BASE digits */
    n = ABS(Py_SIZE(ob));
    l = (n-1) * PyLong_MARSHAL_RATIO;
    d = ob->ob_digit[n-1];
    assert(d != 0); /* a PyLong is always normalized */
    do {
        d >>= PyLong_MARSHAL_SHIFT;
        l++;
    } while (d != 0);
    if (l > SIZE32_MAX) {
        p->depth--;
        p->error = WFERR_UNMARSHALLABLE;
        return;
    }
    w_long((long)(Py_SIZE(ob) > 0 ? l : -l), p);

    for (i=0; i < n-1; i++) {
        d = ob->ob_digit[i];
        for (j=0; j < PyLong_MARSHAL_RATIO; j++) {
            w_short(d & PyLong_MARSHAL_MASK, p);
            d >>= PyLong_MARSHAL_SHIFT;
        }
        assert (d == 0);
    }
    d = ob->ob_digit[n-1];
    do {
        w_short(d & PyLong_MARSHAL_MASK, p);
        d >>= PyLong_MARSHAL_SHIFT;
    } while (d != 0);
}

static int
w_ref(PyObject *v, char *flag, WFILE *p)
{
    PyObject *id;
    PyObject *idx;

    if (p->version < 3 || p->refs == NULL)
        return 0; /* not writing object references */

    /* if it has only one reference, it definitely isn't shared */
    if (Py_REFCNT(v) == 1)
        return 0;

    id = PyLong_FromVoidPtr((void*)v);
    if (id == NULL)
        goto err;
    idx = PyDict_GetItem(p->refs, id);
    if (idx != NULL) {
        /* write the reference index to the stream */
        long w = PyLong_AsLong(idx);
        Py_DECREF(id);
        if (w == -1 && PyErr_Occurred()) {
            goto err;
        }
        /* we don't store "long" indices in the dict */
        assert(0 <= w && w <= 0x7fffffff);
        w_byte(TYPE_REF, p);
        w_long(w, p);
        return 1;
    } else {
        int ok;
        Py_ssize_t s = PyDict_Size(p->refs);
        /* we don't support long indices */
        if (s >= 0x7fffffff) {
            PyErr_SetString(PyExc_ValueError, "too many objects");
            goto err;
        }
        idx = PyLong_FromSsize_t(s);
        ok = idx && PyDict_SetItem(p->refs, id, idx) == 0;
        Py_DECREF(id);
        Py_XDECREF(idx);
        if (!ok)
            goto err;
        *flag |= FLAG_REF;
        return 0;
    }
err:
    p->error = WFERR_UNMARSHALLABLE;
    return 1;
}

static void
w_complex_object(PyObject *v, char flag, WFILE *p);

static void
w_object(PyObject *v, WFILE *p)
{
    char flag = '\0';

    p->depth++;

    if (p->depth > MAX_MARSHAL_STACK_DEPTH) {
        p->error = WFERR_NESTEDTOODEEP;
    }
    else if (v == NULL) {
        w_byte(TYPE_NULL, p);
    }
    else if (v == Py_None) {
        w_byte(TYPE_NONE, p);
    }
    else if (v == PyExc_StopIteration) {
        w_byte(TYPE_STOPITER, p);
    }
    else if (v == Py_Ellipsis) {
        w_byte(TYPE_ELLIPSIS, p);
    }
    else if (v == Py_False) {
        w_byte(TYPE_FALSE, p);
    }
    else if (v == Py_True) {
        w_byte(TYPE_TRUE, p);
    }
    else if (!w_ref(v, &flag, p))
        w_complex_object(v, flag, p);

    p->depth--;
}

static void
w_complex_object(PyObject *v, char flag, WFILE *p)
{
    Py_ssize_t i, n;

    if (PyLong_CheckExact(v)) {
        long x = PyLong_AsLong(v);
        if ((x == -1)  && PyErr_Occurred()) {
            PyLongObject *ob = (PyLongObject *)v;
            PyErr_Clear();
            w_PyLong(ob, flag, p);
        }
        else {
#if SIZEOF_LONG > 4
            long y = Py_ARITHMETIC_RIGHT_SHIFT(long, x, 31);
            if (y && y != -1) {
                /* Too large for TYPE_INT */
                w_PyLong((PyLongObject*)v, flag, p);
            }
            else
#endif
            {
                W_TYPE(TYPE_INT, p);
                w_long(x, p);
            }
        }
    }
    else if (PyFloat_CheckExact(v)) {
        if (p->version > 1) {
            unsigned char buf[8];
            if (_PyFloat_Pack8(PyFloat_AsDouble(v),
                               buf, 1) < 0) {
                p->error = WFERR_UNMARSHALLABLE;
                return;
            }
            W_TYPE(TYPE_BINARY_FLOAT, p);
            w_string((char*)buf, 8, p);
        }
        else {
            char *buf = PyOS_double_to_string(PyFloat_AS_DOUBLE(v),
                                              'g', 17, 0, NULL);
            if (!buf) {
                p->error = WFERR_NOMEMORY;
                return;
            }
            n = strlen(buf);
            W_TYPE(TYPE_FLOAT, p);
            w_byte((int)n, p);
            w_string(buf, n, p);
            PyMem_Free(buf);
        }
    }
    else if (PyComplex_CheckExact(v)) {
        if (p->version > 1) {
            unsigned char buf[8];
            if (_PyFloat_Pack8(PyComplex_RealAsDouble(v),
                               buf, 1) < 0) {
                p->error = WFERR_UNMARSHALLABLE;
                return;
            }
            W_TYPE(TYPE_BINARY_COMPLEX, p);
            w_string((char*)buf, 8, p);
            if (_PyFloat_Pack8(PyComplex_ImagAsDouble(v),
                               buf, 1) < 0) {
                p->error = WFERR_UNMARSHALLABLE;
                return;
            }
            w_string((char*)buf, 8, p);
        }
        else {
            char *buf;
            W_TYPE(TYPE_COMPLEX, p);
            buf = PyOS_double_to_string(PyComplex_RealAsDouble(v),
                                        'g', 17, 0, NULL);
            if (!buf) {
                p->error = WFERR_NOMEMORY;
                return;
            }
            n = strlen(buf);
            w_byte((int)n, p);
            w_string(buf, n, p);
            PyMem_Free(buf);
            buf = PyOS_double_to_string(PyComplex_ImagAsDouble(v),
                                        'g', 17, 0, NULL);
            if (!buf) {
                p->error = WFERR_NOMEMORY;
                return;
            }
            n = strlen(buf);
            w_byte((int)n, p);
            w_string(buf, n, p);
            PyMem_Free(buf);
        }
    }
    else if (PyBytes_CheckExact(v)) {
        W_TYPE(TYPE_STRING, p);
        w_pstring(PyBytes_AS_STRING(v), PyBytes_GET_SIZE(v), p);
    }
    else if (PyUnicode_CheckExact(v)) {
        PyObject *utf8;
        utf8 = PyUnicode_AsEncodedString(v, "utf8", "surrogatepass");
        if (utf8 == NULL) {
            p->depth--;
            p->error = WFERR_UNMARSHALLABLE;
            return;
        }
        if (p->version >= 3 &&  PyUnicode_CHECK_INTERNED(v))
            W_TYPE(TYPE_INTERNED, p);
        else
            W_TYPE(TYPE_UNICODE, p);
        w_pstring(PyBytes_AS_STRING(utf8), PyBytes_GET_SIZE(utf8), p);
        Py_DECREF(utf8);
    }
    else if (PyTuple_CheckExact(v)) {
        W_TYPE(TYPE_TUPLE, p);
        n = PyTuple_Size(v);
        W_SIZE(n, p);
        for (i = 0; i < n; i++) {
            w_object(PyTuple_GET_ITEM(v, i), p);
        }
    }
    else if (PyList_CheckExact(v)) {
        W_TYPE(TYPE_LIST, p);
        n = PyList_GET_SIZE(v);
        W_SIZE(n, p);
        for (i = 0; i < n; i++) {
            w_object(PyList_GET_ITEM(v, i), p);
        }
    }
    else if (PyDict_CheckExact(v)) {
        Py_ssize_t pos;
        PyObject *key, *value;
        W_TYPE(TYPE_DICT, p);
        /* This one is NULL object terminated! */
        pos = 0;
        while (PyDict_Next(v, &pos, &key, &value)) {
            w_object(key, p);
            w_object(value, p);
        }
        w_object((PyObject *)NULL, p);
    }
    else if (PyAnySet_CheckExact(v)) {
        PyObject *value, *it;

        if (PyObject_TypeCheck(v, &PySet_Type))
            W_TYPE(TYPE_SET, p);
        else
            W_TYPE(TYPE_FROZENSET, p);
        n = PyObject_Size(v);
        if (n == -1) {
            p->depth--;
            p->error = WFERR_UNMARSHALLABLE;
            return;
        }
        W_SIZE(n, p);
        it = PyObject_GetIter(v);
        if (it == NULL) {
            p->depth--;
            p->error = WFERR_UNMARSHALLABLE;
            return;
        }
        while ((value = PyIter_Next(it)) != NULL) {
            w_object(value, p);
            Py_DECREF(value);
        }
        Py_DECREF(it);
        if (PyErr_Occurred()) {
            p->depth--;
            p->error = WFERR_UNMARSHALLABLE;
            return;
        }
    }
    else if (PyCode_Check(v)) {
        PyCodeObject *co = (PyCodeObject *)v;
        W_TYPE(TYPE_CODE, p);
        w_long(co->co_argcount, p);
        w_long(co->co_kwonlyargcount, p);
        w_long(co->co_nlocals, p);
        w_long(co->co_stacksize, p);
        w_long(co->co_flags, p);
        w_object(co->co_code, p);
        w_object(co->co_consts, p);
        w_object(co->co_names, p);
        w_object(co->co_varnames, p);
        w_object(co->co_freevars, p);
        w_object(co->co_cellvars, p);
        w_object(co->co_filename, p);
        w_object(co->co_name, p);
        w_long(co->co_firstlineno, p);
        w_object(co->co_lnotab, p);
    }
    else if (PyObject_CheckBuffer(v)) {
        /* Write unknown buffer-style objects as a string */
        Py_buffer view;
        if (PyObject_GetBuffer(v, &view, PyBUF_SIMPLE) != 0) {
            w_byte(TYPE_UNKNOWN, p);
            p->depth--;
            p->error = WFERR_UNMARSHALLABLE;
            return;
        }
        W_TYPE(TYPE_STRING, p);
        w_pstring(view.buf, view.len, p);
        PyBuffer_Release(&view);
    }
    else {
        W_TYPE(TYPE_UNKNOWN, p);
        p->error = WFERR_UNMARSHALLABLE;
    }
}

/* version currently has no effect for writing longs. */
void
PyMarshal_WriteLongToFile(long x, FILE *fp, int version)
{
    WFILE wf;
    wf.fp = fp;
    wf.error = WFERR_OK;
    wf.depth = 0;
    wf.refs = NULL;
    wf.version = version;
    w_long(x, &wf);
}

void
PyMarshal_WriteObjectToFile(PyObject *x, FILE *fp, int version)
{
    WFILE wf;
    wf.fp = fp;
    wf.error = WFERR_OK;
    wf.depth = 0;
    if (version >= 3) {
        if ((wf.refs = PyDict_New()) == NULL)
            return; /* caller mush check PyErr_Occurred() */
    } else
        wf.refs = NULL;
    wf.version = version;
    w_object(x, &wf);
    Py_XDECREF(wf.refs);
}

typedef WFILE RFILE; /* Same struct with different invariants */

#define rs_byte(p) (((p)->ptr < (p)->end) ? (unsigned char)*(p)->ptr++ : EOF)

static Py_ssize_t
r_string(char *s, Py_ssize_t n, RFILE *p)
{
    char *ptr;
    Py_ssize_t read, left;

    if (!p->readable) {
        if (p->fp != NULL)
            /* The result fits into int because it must be <=n. */
            read = fread(s, 1, n, p->fp);
        else {
            left = p->end - p->ptr;
            read = (left < n) ? left : n;
            memcpy(s, p->ptr, read);
            p->ptr += read;
        }
    }
    else {
        _Py_IDENTIFIER(read);

        PyObject *data = _PyObject_CallMethodId(p->readable, &PyId_read, "n", n);
        read = 0;
        if (data != NULL) {
            if (!PyBytes_Check(data)) {
                PyErr_Format(PyExc_TypeError,
                             "f.read() returned not bytes but %.100s",
                             data->ob_type->tp_name);
            }
            else {
                read = (int)PyBytes_GET_SIZE(data);
                if (read > 0) {
                    if (read > n) {
                        PyErr_Format(PyExc_ValueError,
                                    "read() returned too much data: "
                                    "%zd bytes requested, %zd returned",
                                    n, read);
                        read = -1;
                    }
                    else {
                        ptr = PyBytes_AS_STRING(data);
                        memcpy(s, ptr, read);
                    }
                }
            }
            Py_DECREF(data);
        }
    }
    if (!PyErr_Occurred() && (read < n)) {
        PyErr_SetString(PyExc_EOFError, "EOF read where not expected");
    }
    return read;
}


static int
r_byte(RFILE *p)
{
    int c = EOF;
    unsigned char ch;
    Py_ssize_t n;

    if (!p->readable)
        c = p->fp ? getc(p->fp) : rs_byte(p);
    else {
        n = r_string((char *) &ch, 1, p);
        if (n > 0)
            c = ch;
    }
    return c;
}

static int
r_short(RFILE *p)
{
    register short x;
    unsigned char buffer[2];

    r_string((char *) buffer, 2, p);
    x = buffer[0];
    x |= buffer[1] << 8;
    /* Sign-extension, in case short greater than 16 bits */
    x |= -(x & 0x8000);
    return x;
}

static long
r_long(RFILE *p)
{
    register long x;
    unsigned char buffer[4];

    r_string((char *) buffer, 4, p);
    x = buffer[0];
    x |= (long)buffer[1] << 8;
    x |= (long)buffer[2] << 16;
    x |= (long)buffer[3] << 24;
#if SIZEOF_LONG > 4
    /* Sign extension for 64-bit machines */
    x |= -(x & 0x80000000L);
#endif
    return x;
}

static PyObject *
r_PyLong(RFILE *p)
{
    PyLongObject *ob;
    long n, size, i;
    int j, md, shorts_in_top_digit;
    digit d;

    n = r_long(p);
    if (PyErr_Occurred())
        return NULL;
    if (n == 0)
        return (PyObject *)_PyLong_New(0);
    if (n < -SIZE32_MAX || n > SIZE32_MAX) {
        PyErr_SetString(PyExc_ValueError,
                       "bad marshal data (long size out of range)");
        return NULL;
    }

    size = 1 + (ABS(n) - 1) / PyLong_MARSHAL_RATIO;
    shorts_in_top_digit = 1 + (ABS(n) - 1) % PyLong_MARSHAL_RATIO;
    ob = _PyLong_New(size);
    if (ob == NULL)
        return NULL;
    Py_SIZE(ob) = n > 0 ? size : -size;

    for (i = 0; i < size-1; i++) {
        d = 0;
        for (j=0; j < PyLong_MARSHAL_RATIO; j++) {
            md = r_short(p);
            if (PyErr_Occurred())
                break;
            if (md < 0 || md > PyLong_MARSHAL_BASE)
                goto bad_digit;
            d += (digit)md << j*PyLong_MARSHAL_SHIFT;
        }
        ob->ob_digit[i] = d;
    }
    d = 0;
    for (j=0; j < shorts_in_top_digit; j++) {
        md = r_short(p);
        if (PyErr_Occurred())
            break;
        if (md < 0 || md > PyLong_MARSHAL_BASE)
            goto bad_digit;
        /* topmost marshal digit should be nonzero */
        if (md == 0 && j == shorts_in_top_digit - 1) {
            Py_DECREF(ob);
            PyErr_SetString(PyExc_ValueError,
                "bad marshal data (unnormalized long data)");
            return NULL;
        }
        d += (digit)md << j*PyLong_MARSHAL_SHIFT;
    }
    if (PyErr_Occurred()) {
        Py_DECREF(ob);
        return NULL;
    }
    /* top digit should be nonzero, else the resulting PyLong won't be
       normalized */
    ob->ob_digit[size-1] = d;
    return (PyObject *)ob;
  bad_digit:
    Py_DECREF(ob);
    PyErr_SetString(PyExc_ValueError,
                    "bad marshal data (digit out of range in long)");
    return NULL;
}

/* allocate the reflist index for a new object. Return -1 on failure */
static Py_ssize_t
r_ref_reserve(int flag, RFILE *p)
{
    if (flag) { /* currently only FLAG_REF is defined */
        Py_ssize_t idx = PyList_Size(p->refs);
        if (idx < 0)
            return -1;
        if (idx >= 0x7ffffffe) {
            PyErr_SetString(PyExc_ValueError, "bad marshal data (index list too large)");
            return -1;
        }
        if (PyList_Append(p->refs, Py_None) < 0)
            return -1;
        return idx;
    } else
        return 0;
}

/* insert the new object 'o' to the reflist at previously
 * allocated index 'idx'.
 * 'o' can be NULL, in which case nothing is done.
 * if 'o' was non-NULL, and the function succeeds, 'o' is returned.
 * if 'o' was non-NULL, and the function fails, 'o' is released and
 * NULL returned. This simplifies error checking at the call site since
 * a single test for NULL for the function result is enough.
 */
static PyObject *
r_ref_insert(PyObject *o, Py_ssize_t idx, int flag, RFILE *p)
{
    if (o != NULL && flag) { /* currently only FLAG_REF is defined */
        if (PyList_SetItem(p->refs, idx, o) < 0) {
            Py_DECREF(o); /* release the new object */
            return NULL;
        } else {
            Py_INCREF(o); /* a reference for the list */
        }
    }
    return o;
}

/* combination of both above, used when an object can be
 * created whenever it is seen in the file, as opposed to
 * after having loaded its sub-objects.
 */
static PyObject *
r_ref(PyObject *o, int flag, RFILE *p)
{
    if (o != NULL && flag) { /* currently only FLAG_REF is defined */
        if (PyList_Append(p->refs, o) < 0) {
            Py_DECREF(o); /* release the new object */
            return NULL;
        }
    }
    return o;
}

static PyObject *
r_object(RFILE *p)
{
    /* NULL is a valid return value, it does not necessarily means that
       an exception is set. */
    PyObject *v, *v2;
    Py_ssize_t idx = 0;
    long i, n;
    int type, code = r_byte(p);
    int flag;
    PyObject *retval;

    if (code == EOF) {
        PyErr_SetString(PyExc_EOFError,
                        "EOF read where object expected");
        return NULL;
    }

    p->depth++;

    if (p->depth > MAX_MARSHAL_STACK_DEPTH) {
        p->depth--;
        PyErr_SetString(PyExc_ValueError, "recursion limit exceeded");
        return NULL;
    }

    flag = code & FLAG_REF;
    type = code & ~FLAG_REF;

#define R_REF(O) do{\
    if (flag) \
        O = r_ref(O, flag, p);\
} while (0)

    switch (type) {

    case TYPE_NULL:
        retval = NULL;
        break;

    case TYPE_NONE:
        Py_INCREF(Py_None);
        retval = Py_None;
        break;

    case TYPE_STOPITER:
        Py_INCREF(PyExc_StopIteration);
        retval = PyExc_StopIteration;
        break;

    case TYPE_ELLIPSIS:
        Py_INCREF(Py_Ellipsis);
        retval = Py_Ellipsis;
        break;

    case TYPE_FALSE:
        Py_INCREF(Py_False);
        retval = Py_False;
        break;

    case TYPE_TRUE:
        Py_INCREF(Py_True);
        retval = Py_True;
        break;

    case TYPE_INT:
        n = r_long(p);
        retval = PyErr_Occurred() ? NULL : PyLong_FromLong(n);
        R_REF(retval);
        break;

    case TYPE_LONG:
        retval = r_PyLong(p);
        R_REF(retval);
        break;

    case TYPE_FLOAT:
        {
            char buf[256];
            double dx;
            retval = NULL;
            n = r_byte(p);
            if (n == EOF) {
                PyErr_SetString(PyExc_EOFError,
                    "EOF read where object expected");
                break;
            }
            if (r_string(buf, n, p) != n)
                break;
            buf[n] = '\0';
            dx = PyOS_string_to_double(buf, NULL, NULL);
            if (dx == -1.0 && PyErr_Occurred())
                break;
            retval = PyFloat_FromDouble(dx);
            R_REF(retval);
            break;
        }

    case TYPE_BINARY_FLOAT:
        {
            unsigned char buf[8];
            double x;
            if (r_string((char*)buf, 8, p) != 8) {
                retval = NULL;
                break;
            }
            x = _PyFloat_Unpack8(buf, 1);
            if (x == -1.0 && PyErr_Occurred()) {
                retval = NULL;
                break;
            }
            retval = PyFloat_FromDouble(x);
            R_REF(retval);
            break;
        }

    case TYPE_COMPLEX:
        {
            char buf[256];
            Py_complex c;
            retval = NULL;
            n = r_byte(p);
            if (n == EOF) {
                PyErr_SetString(PyExc_EOFError,
                    "EOF read where object expected");
                break;
            }
            if (r_string(buf, n, p) != n)
                break;
            buf[n] = '\0';
            c.real = PyOS_string_to_double(buf, NULL, NULL);
            if (c.real == -1.0 && PyErr_Occurred())
                break;
            n = r_byte(p);
            if (n == EOF) {
                PyErr_SetString(PyExc_EOFError,
                    "EOF read where object expected");
                break;
            }
            if (r_string(buf, n, p) != n)
                break;
            buf[n] = '\0';
            c.imag = PyOS_string_to_double(buf, NULL, NULL);
            if (c.imag == -1.0 && PyErr_Occurred())
                break;
            retval = PyComplex_FromCComplex(c);
            R_REF(retval);
            break;
        }

    case TYPE_BINARY_COMPLEX:
        {
            unsigned char buf[8];
            Py_complex c;
            if (r_string((char*)buf, 8, p) != 8) {
                retval = NULL;
                break;
            }
            c.real = _PyFloat_Unpack8(buf, 1);
            if (c.real == -1.0 && PyErr_Occurred()) {
                retval = NULL;
                break;
            }
            if (r_string((char*)buf, 8, p) != 8) {
                retval = NULL;
                break;
            }
            c.imag = _PyFloat_Unpack8(buf, 1);
            if (c.imag == -1.0 && PyErr_Occurred()) {
                retval = NULL;
                break;
            }
            retval = PyComplex_FromCComplex(c);
            R_REF(retval);
            break;
        }

    case TYPE_STRING:
        n = r_long(p);
        if (PyErr_Occurred()) {
            retval = NULL;
            break;
        }
        if (n < 0 || n > SIZE32_MAX) {
            PyErr_SetString(PyExc_ValueError, "bad marshal data (string size out of range)");
            retval = NULL;
            break;
        }
        v = PyBytes_FromStringAndSize((char *)NULL, n);
        if (v == NULL) {
            retval = NULL;
            break;
        }
        if (r_string(PyBytes_AS_STRING(v), n, p) != n) {
            Py_DECREF(v);
            retval = NULL;
            break;
        }
        retval = v;
        R_REF(retval);
        break;

    case TYPE_UNICODE:
    case TYPE_INTERNED:
        {
        char *buffer;

        n = r_long(p);
        if (PyErr_Occurred()) {
            retval = NULL;
            break;
        }
        if (n < 0 || n > SIZE32_MAX) {
            PyErr_SetString(PyExc_ValueError, "bad marshal data (unicode size out of range)");
            retval = NULL;
            break;
        }
        if (n != 0) {
            buffer = PyMem_NEW(char, n);
            if (buffer == NULL) {
                retval = PyErr_NoMemory();
                break;
            }
            if (r_string(buffer, n, p) != n) {
                PyMem_DEL(buffer);
                PyErr_SetString(PyExc_EOFError,
                    "EOF read where object expected");
                retval = NULL;
                break;
            }
            v = PyUnicode_DecodeUTF8(buffer, n, "surrogatepass");
            PyMem_DEL(buffer);
<<<<<<< HEAD
        }
        else {
            v = PyUnicode_New(0, 0);
        }
        if (v == NULL) {
=======
>>>>>>> 3641a74e
            retval = NULL;
            break;
        }
        if (type == TYPE_INTERNED)
            PyUnicode_InternInPlace(&v);
        retval = v;
        R_REF(retval);
        break;
        }

    case TYPE_TUPLE:
        n = r_long(p);
        if (PyErr_Occurred()) {
            retval = NULL;
            break;
        }
        if (n < 0 || n > SIZE32_MAX) {
            PyErr_SetString(PyExc_ValueError, "bad marshal data (tuple size out of range)");
            retval = NULL;
            break;
        }
        v = PyTuple_New(n);
        R_REF(v);
        if (v == NULL) {
            retval = NULL;
            break;
        }
        for (i = 0; i < n; i++) {
            v2 = r_object(p);
            if ( v2 == NULL ) {
                if (!PyErr_Occurred())
                    PyErr_SetString(PyExc_TypeError,
                        "NULL object in marshal data for tuple");
                Py_DECREF(v);
                v = NULL;
                break;
            }
            PyTuple_SET_ITEM(v, i, v2);
        }
        retval = v;
        break;

    case TYPE_LIST:
        n = r_long(p);
        if (PyErr_Occurred()) {
            retval = NULL;
            break;
        }
        if (n < 0 || n > SIZE32_MAX) {
            PyErr_SetString(PyExc_ValueError, "bad marshal data (list size out of range)");
            retval = NULL;
            break;
        }
        v = PyList_New(n);
        R_REF(v);
        if (v == NULL) {
            retval = NULL;
            break;
        }
        for (i = 0; i < n; i++) {
            v2 = r_object(p);
            if ( v2 == NULL ) {
                if (!PyErr_Occurred())
                    PyErr_SetString(PyExc_TypeError,
                        "NULL object in marshal data for list");
                Py_DECREF(v);
                v = NULL;
                break;
            }
            PyList_SET_ITEM(v, i, v2);
        }
        retval = v;
        break;

    case TYPE_DICT:
        v = PyDict_New();
        R_REF(v);
        if (v == NULL) {
            retval = NULL;
            break;
        }
        for (;;) {
            PyObject *key, *val;
            key = r_object(p);
            if (key == NULL)
                break;
            val = r_object(p);
            if (val != NULL)
                PyDict_SetItem(v, key, val);
            Py_DECREF(key);
            Py_XDECREF(val);
        }
        if (PyErr_Occurred()) {
            Py_DECREF(v);
            v = NULL;
        }
        retval = v;
        break;

    case TYPE_SET:
    case TYPE_FROZENSET:
        n = r_long(p);
        if (PyErr_Occurred()) {
            retval = NULL;
            break;
        }
        if (n < 0 || n > SIZE32_MAX) {
            PyErr_SetString(PyExc_ValueError, "bad marshal data (set size out of range)");
            retval = NULL;
            break;
        }
        v = (type == TYPE_SET) ? PySet_New(NULL) : PyFrozenSet_New(NULL);
        if (type == TYPE_SET) {
            R_REF(v);
        } else {
            /* must use delayed registration of frozensets because they must
             * be init with a refcount of 1
             */
            idx = r_ref_reserve(flag, p);
            if (idx < 0)
                Py_CLEAR(v); /* signal error */
        }
        if (v == NULL) {
            retval = NULL;
            break;
        }
        for (i = 0; i < n; i++) {
            v2 = r_object(p);
            if ( v2 == NULL ) {
                if (!PyErr_Occurred())
                    PyErr_SetString(PyExc_TypeError,
                        "NULL object in marshal data for set");
                Py_DECREF(v);
                v = NULL;
                break;
            }
            if (PySet_Add(v, v2) == -1) {
                Py_DECREF(v);
                Py_DECREF(v2);
                v = NULL;
                break;
            }
            Py_DECREF(v2);
        }
        if (type != TYPE_SET)
            v = r_ref_insert(v, idx, flag, p);
        retval = v;
        break;

    case TYPE_CODE:
        {
            int argcount;
            int kwonlyargcount;
            int nlocals;
            int stacksize;
            int flags;
            PyObject *code = NULL;
            PyObject *consts = NULL;
            PyObject *names = NULL;
            PyObject *varnames = NULL;
            PyObject *freevars = NULL;
            PyObject *cellvars = NULL;
            PyObject *filename = NULL;
            PyObject *name = NULL;
            int firstlineno;
            PyObject *lnotab = NULL;

            idx = r_ref_reserve(flag, p);
            if (idx < 0) {
                retval = NULL;
                break;
            }

            v = NULL;

            /* XXX ignore long->int overflows for now */
            argcount = (int)r_long(p);
            if (PyErr_Occurred())
                goto code_error;
            kwonlyargcount = (int)r_long(p);
            if (PyErr_Occurred())
                goto code_error;
            nlocals = (int)r_long(p);
            if (PyErr_Occurred())
                goto code_error;
            stacksize = (int)r_long(p);
            if (PyErr_Occurred())
                goto code_error;
            flags = (int)r_long(p);
            if (PyErr_Occurred())
                goto code_error;
            code = r_object(p);
            if (code == NULL)
                goto code_error;
            consts = r_object(p);
            if (consts == NULL)
                goto code_error;
            names = r_object(p);
            if (names == NULL)
                goto code_error;
            varnames = r_object(p);
            if (varnames == NULL)
                goto code_error;
            freevars = r_object(p);
            if (freevars == NULL)
                goto code_error;
            cellvars = r_object(p);
            if (cellvars == NULL)
                goto code_error;
            filename = r_object(p);
            if (filename == NULL)
                goto code_error;
            if (PyUnicode_CheckExact(filename)) {
                if (p->current_filename != NULL) {
                    if (!PyUnicode_Compare(filename, p->current_filename)) {
                        Py_DECREF(filename);
                        Py_INCREF(p->current_filename);
                        filename = p->current_filename;
                    }
                }
                else {
                    p->current_filename = filename;
                }
            }
            name = r_object(p);
            if (name == NULL)
                goto code_error;
            firstlineno = (int)r_long(p);
            lnotab = r_object(p);
            if (lnotab == NULL)
                goto code_error;

            v = (PyObject *) PyCode_New(
                            argcount, kwonlyargcount,
                            nlocals, stacksize, flags,
                            code, consts, names, varnames,
                            freevars, cellvars, filename, name,
                            firstlineno, lnotab);
            v = r_ref_insert(v, idx, flag, p);

          code_error:
            Py_XDECREF(code);
            Py_XDECREF(consts);
            Py_XDECREF(names);
            Py_XDECREF(varnames);
            Py_XDECREF(freevars);
            Py_XDECREF(cellvars);
            Py_XDECREF(filename);
            Py_XDECREF(name);
            Py_XDECREF(lnotab);
        }
        retval = v;
        break;

    case TYPE_REF:
        n = r_long(p);
        if (n < 0 || n >= PyList_GET_SIZE(p->refs)) {
            PyErr_SetString(PyExc_ValueError, "bad marshal data (invalid reference)");
            retval = NULL;
            break;
        }
        v = PyList_GET_ITEM(p->refs, n);
        if (v == Py_None) {
            PyErr_SetString(PyExc_ValueError, "bad marshal data (invalid reference)");
            retval = NULL;
            break;
        }
        Py_INCREF(v);
        retval = v;
        break;

    default:
        /* Bogus data got written, which isn't ideal.
           This will let you keep working and recover. */
        PyErr_SetString(PyExc_ValueError, "bad marshal data (unknown type code)");
        retval = NULL;
        break;

    }
    p->depth--;
    return retval;
}

static PyObject *
read_object(RFILE *p)
{
    PyObject *v;
    if (PyErr_Occurred()) {
        fprintf(stderr, "XXX readobject called with exception set\n");
        return NULL;
    }
    v = r_object(p);
    if (v == NULL && !PyErr_Occurred())
        PyErr_SetString(PyExc_TypeError, "NULL object in marshal data for object");
    return v;
}

int
PyMarshal_ReadShortFromFile(FILE *fp)
{
    RFILE rf;
    assert(fp);
    rf.readable = NULL;
    rf.fp = fp;
    rf.current_filename = NULL;
    rf.end = rf.ptr = NULL;
    return r_short(&rf);
}

long
PyMarshal_ReadLongFromFile(FILE *fp)
{
    RFILE rf;
    rf.fp = fp;
    rf.readable = NULL;
    rf.current_filename = NULL;
    rf.ptr = rf.end = NULL;
    return r_long(&rf);
}

#ifdef HAVE_FSTAT
/* Return size of file in bytes; < 0 if unknown. */
static off_t
getfilesize(FILE *fp)
{
    struct stat st;
    if (fstat(fileno(fp), &st) != 0)
        return -1;
    else
        return st.st_size;
}
#endif

/* If we can get the size of the file up-front, and it's reasonably small,
 * read it in one gulp and delegate to ...FromString() instead.  Much quicker
 * than reading a byte at a time from file; speeds .pyc imports.
 * CAUTION:  since this may read the entire remainder of the file, don't
 * call it unless you know you're done with the file.
 */
PyObject *
PyMarshal_ReadLastObjectFromFile(FILE *fp)
{
/* REASONABLE_FILE_LIMIT is by defn something big enough for Tkinter.pyc. */
#define REASONABLE_FILE_LIMIT (1L << 18)
#ifdef HAVE_FSTAT
    off_t filesize;
    filesize = getfilesize(fp);
    if (filesize > 0 && filesize <= REASONABLE_FILE_LIMIT) {
        char* pBuf = (char *)PyMem_MALLOC(filesize);
        if (pBuf != NULL) {
            size_t n = fread(pBuf, 1, (size_t)filesize, fp);
            PyObject* v = PyMarshal_ReadObjectFromString(pBuf, n);
            PyMem_FREE(pBuf);
            return v;
        }

    }
#endif
    /* We don't have fstat, or we do but the file is larger than
     * REASONABLE_FILE_LIMIT or malloc failed -- read a byte at a time.
     */
    return PyMarshal_ReadObjectFromFile(fp);

#undef REASONABLE_FILE_LIMIT
}

PyObject *
PyMarshal_ReadObjectFromFile(FILE *fp)
{
    RFILE rf;
    PyObject *result;
    rf.fp = fp;
    rf.readable = NULL;
    rf.current_filename = NULL;
    rf.depth = 0;
    rf.ptr = rf.end = NULL;
    rf.refs = PyList_New(0);
    if (rf.refs == NULL)
        return NULL;
    result = r_object(&rf);
    Py_DECREF(rf.refs);
    return result;
}

PyObject *
PyMarshal_ReadObjectFromString(char *str, Py_ssize_t len)
{
    RFILE rf;
    PyObject *result;
    rf.fp = NULL;
    rf.readable = NULL;
    rf.current_filename = NULL;
    rf.ptr = str;
    rf.end = str + len;
    rf.depth = 0;
    rf.refs = PyList_New(0);
    if (rf.refs == NULL)
        return NULL;
    result = r_object(&rf);
    Py_DECREF(rf.refs);
    return result;
}

PyObject *
PyMarshal_WriteObjectToString(PyObject *x, int version)
{
    WFILE wf;

    wf.fp = NULL;
    wf.readable = NULL;
    wf.str = PyBytes_FromStringAndSize((char *)NULL, 50);
    if (wf.str == NULL)
        return NULL;
    wf.ptr = PyBytes_AS_STRING((PyBytesObject *)wf.str);
    wf.end = wf.ptr + PyBytes_Size(wf.str);
    wf.error = WFERR_OK;
    wf.depth = 0;
    wf.version = version;
    if (version >= 3) {
        if ((wf.refs = PyDict_New()) == NULL)
            return NULL;
    } else
        wf.refs = NULL;
    w_object(x, &wf);
    Py_XDECREF(wf.refs);
    if (wf.str != NULL) {
        char *base = PyBytes_AS_STRING((PyBytesObject *)wf.str);
        if (wf.ptr - base > PY_SSIZE_T_MAX) {
            Py_DECREF(wf.str);
            PyErr_SetString(PyExc_OverflowError,
                            "too much marshal data for a string");
            return NULL;
        }
        if (_PyBytes_Resize(&wf.str, (Py_ssize_t)(wf.ptr - base)) < 0)
            return NULL;
    }
    if (wf.error != WFERR_OK) {
        Py_XDECREF(wf.str);
        if (wf.error == WFERR_NOMEMORY)
            PyErr_NoMemory();
        else
            PyErr_SetString(PyExc_ValueError,
              (wf.error==WFERR_UNMARSHALLABLE)?"unmarshallable object"
               :"object too deeply nested to marshal");
        return NULL;
    }
    return wf.str;
}

/* And an interface for Python programs... */

static PyObject *
marshal_dump(PyObject *self, PyObject *args)
{
    /* XXX Quick hack -- need to do this differently */
    PyObject *x;
    PyObject *f;
    int version = Py_MARSHAL_VERSION;
    PyObject *s;
    PyObject *res;
    _Py_IDENTIFIER(write);

    if (!PyArg_ParseTuple(args, "OO|i:dump", &x, &f, &version))
        return NULL;
    s = PyMarshal_WriteObjectToString(x, version);
    if (s == NULL)
        return NULL;
    res = _PyObject_CallMethodId(f, &PyId_write, "O", s);
    Py_DECREF(s);
    return res;
}

PyDoc_STRVAR(dump_doc,
"dump(value, file[, version])\n\
\n\
Write the value on the open file. The value must be a supported type.\n\
The file must be an open file object such as sys.stdout or returned by\n\
open() or os.popen(). It must be opened in binary mode ('wb' or 'w+b').\n\
\n\
If the value has (or contains an object that has) an unsupported type, a\n\
ValueError exception is raised — but garbage data will also be written\n\
to the file. The object will not be properly read back by load()\n\
\n\
The version argument indicates the data format that dump should use.");

static PyObject *
marshal_load(PyObject *self, PyObject *f)
{
    PyObject *data, *result;
    _Py_IDENTIFIER(read);
    RFILE rf;

    /*
     * Make a call to the read method, but read zero bytes.
     * This is to ensure that the object passed in at least
     * has a read method which returns bytes.
     * This can be removed if we guarantee good error handling
     * for r_string()
     */
    data = _PyObject_CallMethodId(f, &PyId_read, "i", 0);
    if (data == NULL)
        return NULL;
    if (!PyBytes_Check(data)) {
        PyErr_Format(PyExc_TypeError,
                     "f.read() returned not bytes but %.100s",
                     data->ob_type->tp_name);
        result = NULL;
    }
    else {
        rf.depth = 0;
        rf.fp = NULL;
        rf.readable = f;
        rf.current_filename = NULL;
        if ((rf.refs = PyList_New(0)) != NULL) {
            result = read_object(&rf);
            Py_DECREF(rf.refs);
        } else
            result = NULL;
    }
    Py_DECREF(data);
    return result;
}

PyDoc_STRVAR(load_doc,
"load(file)\n\
\n\
Read one value from the open file and return it. If no valid value is\n\
read (e.g. because the data has a different Python version’s\n\
incompatible marshal format), raise EOFError, ValueError or TypeError.\n\
The file must be an open file object opened in binary mode ('rb' or\n\
'r+b').\n\
\n\
Note: If an object containing an unsupported type was marshalled with\n\
dump(), load() will substitute None for the unmarshallable type.");


static PyObject *
marshal_dumps(PyObject *self, PyObject *args)
{
    PyObject *x;
    int version = Py_MARSHAL_VERSION;
    if (!PyArg_ParseTuple(args, "O|i:dumps", &x, &version))
        return NULL;
    return PyMarshal_WriteObjectToString(x, version);
}

PyDoc_STRVAR(dumps_doc,
"dumps(value[, version])\n\
\n\
Return the string that would be written to a file by dump(value, file).\n\
The value must be a supported type. Raise a ValueError exception if\n\
value has (or contains an object that has) an unsupported type.\n\
\n\
The version argument indicates the data format that dumps should use.");


static PyObject *
marshal_loads(PyObject *self, PyObject *args)
{
    RFILE rf;
    Py_buffer p;
    char *s;
    Py_ssize_t n;
    PyObject* result;
    if (!PyArg_ParseTuple(args, "y*:loads", &p))
        return NULL;
    s = p.buf;
    n = p.len;
    rf.fp = NULL;
    rf.readable = NULL;
    rf.current_filename = NULL;
    rf.ptr = s;
    rf.end = s + n;
    rf.depth = 0;
    if ((rf.refs = PyList_New(0)) == NULL)
        return NULL;
    result = read_object(&rf);
    PyBuffer_Release(&p);
    Py_DECREF(rf.refs);
    return result;
}

PyDoc_STRVAR(loads_doc,
"loads(bytes)\n\
\n\
Convert the bytes object to a value. If no valid value is found, raise\n\
EOFError, ValueError or TypeError. Extra characters in the input are\n\
ignored.");

static PyMethodDef marshal_methods[] = {
    {"dump",            marshal_dump,   METH_VARARGS,   dump_doc},
    {"load",            marshal_load,   METH_O,         load_doc},
    {"dumps",           marshal_dumps,  METH_VARARGS,   dumps_doc},
    {"loads",           marshal_loads,  METH_VARARGS,   loads_doc},
    {NULL,              NULL}           /* sentinel */
};


PyDoc_STRVAR(module_doc,
"This module contains functions that can read and write Python values in\n\
a binary format. The format is specific to Python, but independent of\n\
machine architecture issues.\n\
\n\
Not all Python object types are supported; in general, only objects\n\
whose value is independent from a particular invocation of Python can be\n\
written and read by this module. The following types are supported:\n\
None, integers, floating point numbers, strings, bytes, bytearrays,\n\
tuples, lists, sets, dictionaries, and code objects, where it\n\
should be understood that tuples, lists and dictionaries are only\n\
supported as long as the values contained therein are themselves\n\
supported; and recursive lists and dictionaries should not be written\n\
(they will cause infinite loops).\n\
\n\
Variables:\n\
\n\
version -- indicates the format that the module uses. Version 0 is the\n\
    historical format, version 1 shares interned strings and version 2\n\
    uses a binary format for floating point numbers.\n\
    Version 3 shares common object references (New in version 3.4).\n\
\n\
Functions:\n\
\n\
dump() -- write value to a file\n\
load() -- read value from a file\n\
dumps() -- write value to a string\n\
loads() -- read value from a string");



static struct PyModuleDef marshalmodule = {
    PyModuleDef_HEAD_INIT,
    "marshal",
    module_doc,
    0,
    marshal_methods,
    NULL,
    NULL,
    NULL,
    NULL
};

PyMODINIT_FUNC
PyMarshal_Init(void)
{
    PyObject *mod = PyModule_Create(&marshalmodule);
    if (mod == NULL)
        return NULL;
    PyModule_AddIntConstant(mod, "version", Py_MARSHAL_VERSION);
    return mod;
}<|MERGE_RESOLUTION|>--- conflicted
+++ resolved
@@ -993,21 +993,16 @@
             }
             if (r_string(buffer, n, p) != n) {
                 PyMem_DEL(buffer);
-                PyErr_SetString(PyExc_EOFError,
-                    "EOF read where object expected");
                 retval = NULL;
                 break;
             }
             v = PyUnicode_DecodeUTF8(buffer, n, "surrogatepass");
             PyMem_DEL(buffer);
-<<<<<<< HEAD
         }
         else {
             v = PyUnicode_New(0, 0);
         }
         if (v == NULL) {
-=======
->>>>>>> 3641a74e
             retval = NULL;
             break;
         }
