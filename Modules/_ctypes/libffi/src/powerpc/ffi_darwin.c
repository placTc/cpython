/* -----------------------------------------------------------------------
   ffi_darwin.c

   Copyright (C) 1998 Geoffrey Keating
   Copyright (C) 2001 John Hornkvist
   Copyright (C) 2002, 2006, 2007, 2009 Free Software Foundation, Inc.

   FFI support for Darwin and AIX.
   
   Permission is hereby granted, free of charge, to any person obtaining
   a copy of this software and associated documentation files (the
   ``Software''), to deal in the Software without restriction, including
   without limitation the rights to use, copy, modify, merge, publish,
   distribute, sublicense, and/or sell copies of the Software, and to
   permit persons to whom the Software is furnished to do so, subject to
   the following conditions:

   The above copyright notice and this permission notice shall be included
   in all copies or substantial portions of the Software.

   THE SOFTWARE IS PROVIDED ``AS IS'', WITHOUT WARRANTY OF ANY KIND, EXPRESS
   OR IMPLIED, INCLUDING BUT NOT LIMITED TO THE WARRANTIES OF
   MERCHANTABILITY, FITNESS FOR A PARTICULAR PURPOSE AND NONINFRINGEMENT.
   IN NO EVENT SHALL THE AUTHOR BE LIABLE FOR ANY CLAIM, DAMAGES OR
   OTHER LIABILITY, WHETHER IN AN ACTION OF CONTRACT, TORT OR OTHERWISE,
   ARISING FROM, OUT OF OR IN CONNECTION WITH THE SOFTWARE OR THE USE OR
   OTHER DEALINGS IN THE SOFTWARE.
   ----------------------------------------------------------------------- */

#include <ffi.h>
#include <ffi_common.h>

#include <stdlib.h>

extern void ffi_closure_ASM (void);

enum {
  /* The assembly depends on these exact flags.  */
  FLAG_RETURNS_NOTHING  = 1 << (31-30), /* These go in cr7  */
  FLAG_RETURNS_FP       = 1 << (31-29),
  FLAG_RETURNS_64BITS   = 1 << (31-28),
  FLAG_RETURNS_128BITS  = 1 << (31-31),

  FLAG_ARG_NEEDS_COPY   = 1 << (31- 7),
  FLAG_FP_ARGUMENTS     = 1 << (31- 6), /* cr1.eq; specified by ABI  */
  FLAG_4_GPR_ARGUMENTS  = 1 << (31- 5),
  FLAG_RETVAL_REFERENCE = 1 << (31- 4)
};

/* About the DARWIN ABI.  */
enum {
  NUM_GPR_ARG_REGISTERS = 8,
  NUM_FPR_ARG_REGISTERS = 13
};
enum { ASM_NEEDS_REGISTERS = 4 };

/* ffi_prep_args is called by the assembly routine once stack space
   has been allocated for the function's arguments.

   The stack layout we want looks like this:

   |   Return address from ffi_call_DARWIN      |	higher addresses
   |--------------------------------------------|
   |   Previous backchain pointer	4	|	stack pointer here
   |--------------------------------------------|<+ <<<	on entry to
   |   Saved r28-r31			4*4	| |	ffi_call_DARWIN
   |--------------------------------------------| |
   |   Parameters             (at least 8*4=32) | |
   |--------------------------------------------| |
   |   Space for GPR2                   4       | |
   |--------------------------------------------| |	stack	|
   |   Reserved                       2*4       | |	grows	|
   |--------------------------------------------| |	down	V
   |   Space for callee's LR		4	| |
   |--------------------------------------------| |	lower addresses
   |   Saved CR                         4       | |
   |--------------------------------------------| |     stack pointer here
   |   Current backchain pointer	4	|-/	during
   |--------------------------------------------|   <<<	ffi_call_DARWIN

   */

void
ffi_prep_args (extended_cif *ecif, unsigned long *const stack)
{
  const unsigned bytes = ecif->cif->bytes;
  const unsigned flags = ecif->cif->flags;
  const unsigned nargs = ecif->cif->nargs;
  const ffi_abi abi = ecif->cif->abi;

  /* 'stacktop' points at the previous backchain pointer.  */
  unsigned long *const stacktop = stack + (bytes / sizeof(unsigned long));

  /* 'fpr_base' points at the space for fpr1, and grows upwards as
     we use FPR registers.  */
  double *fpr_base = (double *) (stacktop - ASM_NEEDS_REGISTERS) - NUM_FPR_ARG_REGISTERS;
  int fparg_count = 0;


  /* 'next_arg' grows up as we put parameters in it.  */
  unsigned long *next_arg = stack + 6; /* 6 reserved positions.  */

  int i;
  double double_tmp;
  void **p_argv = ecif->avalue;
  unsigned long gprvalue;
  ffi_type** ptr = ecif->cif->arg_types;
  char *dest_cpy;
  unsigned size_al = 0;

  /* Check that everything starts aligned properly.  */
  FFI_ASSERT(((unsigned) (char *) stack & 0xF) == 0);
  FFI_ASSERT(((unsigned) (char *) stacktop & 0xF) == 0);
  FFI_ASSERT((bytes & 0xF) == 0);

  /* Deal with return values that are actually pass-by-reference.
     Rule:
     Return values are referenced by r3, so r4 is the first parameter.  */

  if (flags & FLAG_RETVAL_REFERENCE)
    *next_arg++ = (unsigned long) (char *) ecif->rvalue;

  /* Now for the arguments.  */
  for (i = nargs; i > 0; i--, ptr++, p_argv++)
    {
      switch ((*ptr)->type)
	{
	/* If a floating-point parameter appears before all of the general-
	   purpose registers are filled, the corresponding GPRs that match
	   the size of the floating-point parameter are skipped.  */
	case FFI_TYPE_FLOAT:
<<<<<<< HEAD
	  double_tmp = *(float *) *p_argv;
=======
	  double_tmp = *(float *)*p_argv;
>>>>>>> 8beaa6c2
	  if (fparg_count >= NUM_FPR_ARG_REGISTERS)
	    *(double *)next_arg = double_tmp;
	  else
	    *fpr_base++ = double_tmp;
	  next_arg++;
	  fparg_count++;
	  FFI_ASSERT(flags & FLAG_FP_ARGUMENTS);
	  break;

	case FFI_TYPE_DOUBLE:
<<<<<<< HEAD
	  double_tmp = *(double *) *p_argv;
=======
	  double_tmp = *(double *)*p_argv;
>>>>>>> 8beaa6c2
	  if (fparg_count >= NUM_FPR_ARG_REGISTERS)
	    *(double *)next_arg = double_tmp;
	  else
	    *fpr_base++ = double_tmp;
<<<<<<< HEAD
#ifdef POWERPC64
	  next_arg++;
#else
	  next_arg += 2;
#endif
=======
	  next_arg += 2;
>>>>>>> 8beaa6c2
	  fparg_count++;
	  FFI_ASSERT(flags & FLAG_FP_ARGUMENTS);
	  break;

#if FFI_TYPE_LONGDOUBLE != FFI_TYPE_DOUBLE

	case FFI_TYPE_LONGDOUBLE:
<<<<<<< HEAD
#ifdef POWERPC64
	  if (fparg_count < NUM_FPR_ARG_REGISTERS)
	    *(long double *) fpr_base++ = *(long double *) *p_argv;
	  else
	    *(long double *) next_arg = *(long double *) *p_argv;
	  next_arg += 2;
	  fparg_count += 2;
#else
	  double_tmp = ((double *) *p_argv)[0];
	  if (fparg_count < NUM_FPR_ARG_REGISTERS)
	    *fpr_base++ = double_tmp;
	  else
	    *(double *) next_arg = double_tmp;
	  next_arg += 2;
	  fparg_count++;

	  double_tmp = ((double *) *p_argv)[1];
	  if (fparg_count < NUM_FPR_ARG_REGISTERS)
	    *fpr_base++ = double_tmp;
	  else
	    *(double *) next_arg = double_tmp;
	  next_arg += 2;
	  fparg_count++;
#endif
	  FFI_ASSERT(flags & FLAG_FP_ARGUMENTS);
	  break;
#endif
	case FFI_TYPE_UINT64:
	case FFI_TYPE_SINT64:
#ifdef POWERPC64
	  gprvalue = *(long long *) *p_argv;
	  goto putgpr;
#else
	  *(long long *) next_arg = *(long long *) *p_argv;
	  next_arg += 2;
#endif
	  break;
	case FFI_TYPE_POINTER:
	  gprvalue = *(unsigned long *) *p_argv;
	  goto putgpr;
	case FFI_TYPE_UINT8:
	  gprvalue = *(unsigned char *) *p_argv;
	  goto putgpr;
	case FFI_TYPE_SINT8:
	  gprvalue = *(signed char *) *p_argv;
	  goto putgpr;
	case FFI_TYPE_UINT16:
	  gprvalue = *(unsigned short *) *p_argv;
	  goto putgpr;
	case FFI_TYPE_SINT16:
	  gprvalue = *(signed short *) *p_argv;
	  goto putgpr;

	case FFI_TYPE_STRUCT:
#ifdef POWERPC64
	  dest_cpy = (char *) next_arg;
	  size_al = (*ptr)->size;
	  if ((*ptr)->elements[0]->type == 3)
	    size_al = ALIGN((*ptr)->size, 8);
	  if (size_al < 3 && abi == FFI_DARWIN)
	    dest_cpy += 4 - size_al;

	  memcpy ((char *) dest_cpy, (char *) *p_argv, size_al);
	  next_arg += (size_al + 7) / 8;
#else
=======
	  double_tmp = ((double *)*p_argv)[0];
	  if (fparg_count >= NUM_FPR_ARG_REGISTERS)
	    *(double *)next_arg = double_tmp;
	  else
	    *fpr_base++ = double_tmp;
	  next_arg += 2;
	  fparg_count++;
	  double_tmp = ((double *)*p_argv)[1];
	  if (fparg_count >= NUM_FPR_ARG_REGISTERS)
	    *(double *)next_arg = double_tmp;
	  else
	    *fpr_base++ = double_tmp;
	  next_arg += 2;
	  fparg_count++;
	  FFI_ASSERT(flags & FLAG_FP_ARGUMENTS);
	  break;
#endif
	case FFI_TYPE_UINT64:
	case FFI_TYPE_SINT64:
	  *(long long *)next_arg = *(long long *)*p_argv;
	  next_arg+=2;
	  break;
	case FFI_TYPE_UINT8:
	  gprvalue = *(unsigned char *)*p_argv;
	  goto putgpr;
	case FFI_TYPE_SINT8:
	  gprvalue = *(signed char *)*p_argv;
	  goto putgpr;
	case FFI_TYPE_UINT16:
	  gprvalue = *(unsigned short *)*p_argv;
	  goto putgpr;
	case FFI_TYPE_SINT16:
	  gprvalue = *(signed short *)*p_argv;
	  goto putgpr;

	case FFI_TYPE_STRUCT:
>>>>>>> 8beaa6c2
	  dest_cpy = (char *) next_arg;

	  /* Structures that match the basic modes (QI 1 byte, HI 2 bytes,
	     SI 4 bytes) are aligned as if they were those modes.
	     Structures with 3 byte in size are padded upwards.  */
	  size_al = (*ptr)->size;
	  /* If the first member of the struct is a double, then align
<<<<<<< HEAD
	     the struct to double-word.  */
	  if ((*ptr)->elements[0]->type == FFI_TYPE_DOUBLE)
	    size_al = ALIGN((*ptr)->size, 8);
	  if (size_al < 3 && abi == FFI_DARWIN)
	    dest_cpy += 4 - size_al;

	  memcpy((char *) dest_cpy, (char *) *p_argv, size_al);
	  next_arg += (size_al + 3) / 4;
#endif
	  break;

	case FFI_TYPE_INT:
	case FFI_TYPE_SINT32:
	  gprvalue = *(signed int *) *p_argv;
	  goto putgpr;

	case FFI_TYPE_UINT32:
	  gprvalue = *(unsigned int *) *p_argv;
=======
	     the struct to double-word.
	     Type 3 is defined in include/ffi.h. #define FFI_TYPE_DOUBLE 3.  */
	  if ((*ptr)->elements[0]->type == 3)
	    size_al = ALIGN((*ptr)->size, 8);
	  if (size_al < 3 && ecif->cif->abi == FFI_DARWIN)
	    dest_cpy += 4 - size_al;

	  memcpy((char *)dest_cpy, (char *)*p_argv, size_al);
	  next_arg += (size_al + 3) / 4;
	  break;

	case FFI_TYPE_INT:
	case FFI_TYPE_UINT32:
	case FFI_TYPE_SINT32:
	case FFI_TYPE_POINTER:
	  gprvalue = *(unsigned *)*p_argv;
>>>>>>> 8beaa6c2
	putgpr:
	  *next_arg++ = gprvalue;
	  break;
	default:
	  break;
	}
    }

  /* Check that we didn't overrun the stack...  */
  //FFI_ASSERT(gpr_base <= stacktop - ASM_NEEDS_REGISTERS);
  //FFI_ASSERT((unsigned *)fpr_base
  //	     <= stacktop - ASM_NEEDS_REGISTERS - NUM_GPR_ARG_REGISTERS);
  //FFI_ASSERT(flags & FLAG_4_GPR_ARGUMENTS || intarg_count <= 4);
}

/* Adjust the size of S to be correct for Darwin.
   On Darwin, the first field of a structure has natural alignment.  */

static void
darwin_adjust_aggregate_sizes (ffi_type *s)
{
  int i;

  if (s->type != FFI_TYPE_STRUCT)
    return;

  s->size = 0;
  for (i = 0; s->elements[i] != NULL; i++)
    {
      ffi_type *p;
      int align;
      
      p = s->elements[i];
      darwin_adjust_aggregate_sizes (p);
      if (i == 0
	  && (p->type == FFI_TYPE_UINT64
	      || p->type == FFI_TYPE_SINT64
	      || p->type == FFI_TYPE_DOUBLE
	      || p->alignment == 8))
	align = 8;
      else if (p->alignment == 16 || p->alignment < 4)
	align = p->alignment;
      else
	align = 4;
<<<<<<< HEAD
      s->size = ALIGN(s->size, align) + p->size;
    }
  
  s->size = ALIGN(s->size, s->alignment);
  
  if (s->elements[0]->type == FFI_TYPE_UINT64
      || s->elements[0]->type == FFI_TYPE_SINT64
      || s->elements[0]->type == FFI_TYPE_DOUBLE
      || s->elements[0]->alignment == 8)
    s->alignment = s->alignment > 8 ? s->alignment : 8;
  /* Do not add additional tail padding.  */
}

/* Adjust the size of S to be correct for AIX.
   Word-align double unless it is the first member of a structure.  */

static void
aix_adjust_aggregate_sizes (ffi_type *s)
{
  int i;

  if (s->type != FFI_TYPE_STRUCT)
    return;

  s->size = 0;
  for (i = 0; s->elements[i] != NULL; i++)
    {
      ffi_type *p;
      int align;
      
      p = s->elements[i];
      aix_adjust_aggregate_sizes (p);
      align = p->alignment;
      if (i != 0 && p->type == FFI_TYPE_DOUBLE)
	align = 4;
=======
>>>>>>> 8beaa6c2
      s->size = ALIGN(s->size, align) + p->size;
    }
  
  s->size = ALIGN(s->size, s->alignment);
  
  if (s->elements[0]->type == FFI_TYPE_UINT64
      || s->elements[0]->type == FFI_TYPE_SINT64
      || s->elements[0]->type == FFI_TYPE_DOUBLE
      || s->elements[0]->alignment == 8)
    s->alignment = s->alignment > 8 ? s->alignment : 8;
  /* Do not add additional tail padding.  */
}

/* Perform machine dependent cif processing.  */
ffi_status
ffi_prep_cif_machdep (ffi_cif *cif)
{
  /* All this is for the DARWIN ABI.  */
  int i;
  ffi_type **ptr;
  unsigned bytes;
  int fparg_count = 0, intarg_count = 0;
  unsigned flags = 0;
  unsigned size_al = 0;

  /* All the machine-independent calculation of cif->bytes will be wrong.
     All the calculation of structure sizes will also be wrong.
     Redo the calculation for DARWIN.  */

  if (cif->abi == FFI_DARWIN)
    {
      darwin_adjust_aggregate_sizes (cif->rtype);
      for (i = 0; i < cif->nargs; i++)
	darwin_adjust_aggregate_sizes (cif->arg_types[i]);
<<<<<<< HEAD
    }

  if (cif->abi == FFI_AIX)
    {
      aix_adjust_aggregate_sizes (cif->rtype);
      for (i = 0; i < cif->nargs; i++)
	aix_adjust_aggregate_sizes (cif->arg_types[i]);
=======
>>>>>>> 8beaa6c2
    }

  /* Space for the frame pointer, callee's LR, CR, etc, and for
     the asm's temp regs.  */

  bytes = (6 + ASM_NEEDS_REGISTERS) * sizeof(long);

  /* Return value handling.  The rules are as follows:
     - 32-bit (or less) integer values are returned in gpr3;
     - Structures of size <= 4 bytes also returned in gpr3;
     - 64-bit integer values and structures between 5 and 8 bytes are returned
       in gpr3 and gpr4;
     - Single/double FP values are returned in fpr1;
     - Long double FP (if not equivalent to double) values are returned in
       fpr1 and fpr2;
     - Larger structures values are allocated space and a pointer is passed
       as the first argument.  */
  switch (cif->rtype->type)
    {

#if FFI_TYPE_LONGDOUBLE != FFI_TYPE_DOUBLE
    case FFI_TYPE_LONGDOUBLE:
      flags |= FLAG_RETURNS_128BITS;
      flags |= FLAG_RETURNS_FP;
      break;
#endif

    case FFI_TYPE_DOUBLE:
      flags |= FLAG_RETURNS_64BITS;
      /* Fall through.  */
    case FFI_TYPE_FLOAT:
      flags |= FLAG_RETURNS_FP;
      break;

    case FFI_TYPE_UINT64:
    case FFI_TYPE_SINT64:
#ifdef POWERPC64
    case FFI_TYPE_POINTER:
#endif
      flags |= FLAG_RETURNS_64BITS;
      break;

    case FFI_TYPE_STRUCT:
      flags |= FLAG_RETVAL_REFERENCE;
      flags |= FLAG_RETURNS_NOTHING;
      intarg_count++;
      break;
    case FFI_TYPE_VOID:
      flags |= FLAG_RETURNS_NOTHING;
      break;

    default:
      /* Returns 32-bit integer, or similar.  Nothing to do here.  */
      break;
    }

  /* The first NUM_GPR_ARG_REGISTERS words of integer arguments, and the
     first NUM_FPR_ARG_REGISTERS fp arguments, go in registers; the rest
     goes on the stack.  Structures are passed as a pointer to a copy of
     the structure. Stuff on the stack needs to keep proper alignment.  */
  for (ptr = cif->arg_types, i = cif->nargs; i > 0; i--, ptr++)
    {
      switch ((*ptr)->type)
	{
	case FFI_TYPE_FLOAT:
	case FFI_TYPE_DOUBLE:
	  fparg_count++;
	  /* If this FP arg is going on the stack, it must be
	     8-byte-aligned.  */
	  if (fparg_count > NUM_FPR_ARG_REGISTERS
	      && intarg_count%2 != 0)
	    intarg_count++;
	  break;

#if FFI_TYPE_LONGDOUBLE != FFI_TYPE_DOUBLE

	case FFI_TYPE_LONGDOUBLE:
	  fparg_count += 2;
	  /* If this FP arg is going on the stack, it must be
	     8-byte-aligned.  */
	  if (fparg_count > NUM_FPR_ARG_REGISTERS
	      && intarg_count%2 != 0)
	    intarg_count++;
	  intarg_count +=2;
	  break;
#endif

	case FFI_TYPE_UINT64:
	case FFI_TYPE_SINT64:
	  /* 'long long' arguments are passed as two words, but
	     either both words must fit in registers or both go
	     on the stack.  If they go on the stack, they must
	     be 8-byte-aligned.  */
	  if (intarg_count == NUM_GPR_ARG_REGISTERS-1
	      || (intarg_count >= NUM_GPR_ARG_REGISTERS && intarg_count%2 != 0))
	    intarg_count++;
	  intarg_count += 2;
	  break;

	case FFI_TYPE_STRUCT:
	  size_al = (*ptr)->size;
	  /* If the first member of the struct is a double, then align
<<<<<<< HEAD
	     the struct to double-word.  */
	  if ((*ptr)->elements[0]->type == FFI_TYPE_DOUBLE)
	    size_al = ALIGN((*ptr)->size, 8);
#ifdef POWERPC64
	  intarg_count += (size_al + 7) / 8;
#else
	  intarg_count += (size_al + 3) / 4;
#endif
=======
	     the struct to double-word.
	     Type 3 is defined in include/ffi.h. #define FFI_TYPE_DOUBLE 3.  */
	  if ((*ptr)->elements[0]->type == 3)
	    size_al = ALIGN((*ptr)->size, 8);
	  intarg_count += (size_al + 3) / 4;
>>>>>>> 8beaa6c2
	  break;

	default:
	  /* Everything else is passed as a 4-byte word in a GPR, either
	     the object itself or a pointer to it.  */
	  intarg_count++;
	  break;
	}
    }

  if (fparg_count != 0)
    flags |= FLAG_FP_ARGUMENTS;

  /* Space for the FPR registers, if needed.  */
  if (fparg_count != 0)
    bytes += NUM_FPR_ARG_REGISTERS * sizeof(double);

  /* Stack space.  */
#ifdef POWERPC64
  if ((intarg_count + fparg_count) > NUM_GPR_ARG_REGISTERS)
    bytes += (intarg_count + fparg_count) * sizeof(long);
#else
  if ((intarg_count + 2 * fparg_count) > NUM_GPR_ARG_REGISTERS)
    bytes += (intarg_count + 2 * fparg_count) * sizeof(long);
#endif
  else
    bytes += NUM_GPR_ARG_REGISTERS * sizeof(long);

  /* The stack space allocated needs to be a multiple of 16 bytes.  */
  bytes = (bytes + 15) & ~0xF;

  cif->flags = flags;
  cif->bytes = bytes;

  return FFI_OK;
}

<<<<<<< HEAD
extern void ffi_call_AIX(extended_cif *, long, unsigned, unsigned *,
			 void (*fn)(void), void (*fn2)(void));
extern void ffi_call_DARWIN(extended_cif *, long, unsigned, unsigned *,
=======
extern void ffi_call_AIX(extended_cif *, unsigned, unsigned, unsigned *,
			 void (*fn)(void), void (*fn2)(void));
extern void ffi_call_DARWIN(extended_cif *, unsigned, unsigned, unsigned *,
>>>>>>> 8beaa6c2
			    void (*fn)(void), void (*fn2)(void));

void
ffi_call (ffi_cif *cif, void (*fn)(void), void *rvalue, void **avalue)
{
  extended_cif ecif;

  ecif.cif = cif;
  ecif.avalue = avalue;

  /* If the return value is a struct and we don't have a return
     value address then we need to make one.  */

  if ((rvalue == NULL) &&
      (cif->rtype->type == FFI_TYPE_STRUCT))
    {
      ecif.rvalue = alloca (cif->rtype->size);
    }
  else
    ecif.rvalue = rvalue;

  switch (cif->abi)
    {
    case FFI_AIX:
<<<<<<< HEAD
      ffi_call_AIX(&ecif, -(long)cif->bytes, cif->flags, ecif.rvalue, fn,
		   ffi_prep_args);
      break;
    case FFI_DARWIN:
      ffi_call_DARWIN(&ecif, -(long)cif->bytes, cif->flags, ecif.rvalue, fn,
=======
      ffi_call_AIX(&ecif, -cif->bytes, cif->flags, ecif.rvalue, fn,
		   ffi_prep_args);
      break;
    case FFI_DARWIN:
      ffi_call_DARWIN(&ecif, -cif->bytes, cif->flags, ecif.rvalue, fn,
>>>>>>> 8beaa6c2
		      ffi_prep_args);
      break;
    default:
      FFI_ASSERT(0);
      break;
    }
}

static void flush_icache(char *);
static void flush_range(char *, int);

/* The layout of a function descriptor.  A C function pointer really
   points to one of these.  */

typedef struct aix_fd_struct {
  void *code_pointer;
  void *toc;
} aix_fd;

/* here I'd like to add the stack frame layout we use in darwin_closure.S
   and aix_clsoure.S

   SP previous -> +---------------------------------------+ <--- child frame
		  | back chain to caller 4                |
		  +---------------------------------------+ 4
		  | saved CR 4                            |
		  +---------------------------------------+ 8
		  | saved LR 4                            |
		  +---------------------------------------+ 12
		  | reserved for compilers 4              |
		  +---------------------------------------+ 16
		  | reserved for binders 4                |
		  +---------------------------------------+ 20
		  | saved TOC pointer 4                   |
		  +---------------------------------------+ 24
		  | always reserved 8*4=32 (previous GPRs)|
		  | according to the linkage convention   |
		  | from AIX                              |
		  +---------------------------------------+ 56
		  | our FPR area 13*8=104                 |
		  | f1                                    |
		  | .                                     |
		  | f13                                   |
		  +---------------------------------------+ 160
		  | result area 8                         |
		  +---------------------------------------+ 168
<<<<<<< HEAD
		  | alignment to the next multiple of 16  |
=======
		  | alignement to the next multiple of 16 |
>>>>>>> 8beaa6c2
SP current -->    +---------------------------------------+ 176 <- parent frame
		  | back chain to caller 4                |
		  +---------------------------------------+ 180
		  | saved CR 4                            |
		  +---------------------------------------+ 184
		  | saved LR 4                            |
		  +---------------------------------------+ 188
		  | reserved for compilers 4              |
		  +---------------------------------------+ 192
		  | reserved for binders 4                |
		  +---------------------------------------+ 196
		  | saved TOC pointer 4                   |
		  +---------------------------------------+ 200
		  | always reserved 8*4=32  we store our  |
		  | GPRs here                             |
		  | r3                                    |
		  | .                                     |
		  | r10                                   |
		  +---------------------------------------+ 232
		  | overflow part                         |
		  +---------------------------------------+ xxx
		  | ????                                  |
		  +---------------------------------------+ xxx

*/
ffi_status
ffi_prep_closure_loc (ffi_closure* closure,
		      ffi_cif* cif,
		      void (*fun)(ffi_cif*, void*, void**, void*),
		      void *user_data,
		      void *codeloc)
{
  unsigned int *tramp;
  struct ffi_aix_trampoline_struct *tramp_aix;
  aix_fd *fd;

  switch (cif->abi)
    {
    case FFI_DARWIN:

      FFI_ASSERT (cif->abi == FFI_DARWIN);

      tramp = (unsigned int *) &closure->tramp[0];
      tramp[0] = 0x7c0802a6;  /*   mflr    r0  */
      tramp[1] = 0x429f000d;  /*   bcl-    20,4*cr7+so,0x10  */
      tramp[4] = 0x7d6802a6;  /*   mflr    r11  */
      tramp[5] = 0x818b0000;  /*   lwz     r12,0(r11) function address  */
      tramp[6] = 0x7c0803a6;  /*   mtlr    r0   */
      tramp[7] = 0x7d8903a6;  /*   mtctr   r12  */
      tramp[8] = 0x816b0004;  /*   lwz     r11,4(r11) static chain  */
      tramp[9] = 0x4e800420;  /*   bctr  */
      tramp[2] = (unsigned long) ffi_closure_ASM; /* function  */
      tramp[3] = (unsigned long) codeloc; /* context  */

      closure->cif = cif;
      closure->fun = fun;
      closure->user_data = user_data;

      /* Flush the icache. Only necessary on Darwin.  */
      flush_range(codeloc, FFI_TRAMPOLINE_SIZE);

      break;

    case FFI_AIX:

      tramp_aix = (struct ffi_aix_trampoline_struct *) (closure->tramp);
      fd = (aix_fd *)(void *)ffi_closure_ASM;

      FFI_ASSERT (cif->abi == FFI_AIX);

      tramp_aix->code_pointer = fd->code_pointer;
      tramp_aix->toc = fd->toc;
      tramp_aix->static_chain = codeloc;
      closure->cif = cif;
      closure->fun = fun;
      closure->user_data = user_data;

    default:

      FFI_ASSERT(0);
      break;
    }
  return FFI_OK;
}

static void
flush_icache(char *addr)
{
#ifndef _AIX
  __asm__ volatile (
		"dcbf 0,%0\n"
		"\tsync\n"
		"\ticbi 0,%0\n"
		"\tsync\n"
		"\tisync"
		: : "r"(addr) : "memory");
#endif
}

static void
flush_range(char * addr1, int size)
{
#define MIN_LINE_SIZE 32
  int i;
  for (i = 0; i < size; i += MIN_LINE_SIZE)
    flush_icache(addr1+i);
  flush_icache(addr1+size-1);
}

typedef union
{
  float f;
  double d;
} ffi_dblfl;

<<<<<<< HEAD
int
ffi_closure_helper_DARWIN (ffi_closure *, void *,
			   unsigned long *, ffi_dblfl *);
=======
int ffi_closure_helper_DARWIN (ffi_closure*, void*,
			       unsigned long*, ffi_dblfl*);
>>>>>>> 8beaa6c2

/* Basically the trampoline invokes ffi_closure_ASM, and on
   entry, r11 holds the address of the closure.
   After storing the registers that could possibly contain
   parameters to be passed into the stack frame and setting
   up space for a return value, ffi_closure_ASM invokes the
   following helper function to do most of the work.  */

<<<<<<< HEAD
int
ffi_closure_helper_DARWIN (ffi_closure *closure, void *rvalue,
			   unsigned long *pgr, ffi_dblfl *pfr)
=======
int ffi_closure_helper_DARWIN (ffi_closure* closure, void * rvalue,
			       unsigned long * pgr, ffi_dblfl * pfr)
>>>>>>> 8beaa6c2
{
  /* rvalue is the pointer to space for return value in closure assembly
     pgr is the pointer to where r3-r10 are stored in ffi_closure_ASM
     pfr is the pointer to where f1-f13 are stored in ffi_closure_ASM.  */

  typedef double ldbits[2];

  union ldu
  {
    ldbits lb;
    long double ld;
  };

  void **          avalue;
  ffi_type **      arg_types;
  long             i, avn;
  ffi_cif *        cif;
  ffi_dblfl *      end_pfr = pfr + NUM_FPR_ARG_REGISTERS;
  unsigned         size_al;

  cif = closure->cif;
  avalue = alloca (cif->nargs * sizeof(void *));

  /* Copy the caller's structure return value address so that the closure
     returns the data directly to the caller.  */
  if (cif->rtype->type == FFI_TYPE_STRUCT)
    {
      rvalue = (void *) *pgr;
      pgr++;
    }

  i = 0;
  avn = cif->nargs;
  arg_types = cif->arg_types;

  /* Grab the addresses of the arguments from the stack frame.  */
  while (i < avn)
    {
      switch (arg_types[i]->type)
	{
	case FFI_TYPE_SINT8:
	case FFI_TYPE_UINT8:
<<<<<<< HEAD
#ifdef POWERPC64
	  avalue[i] = (char *) pgr + 7;
#else
	  avalue[i] = (char *) pgr + 3;
#endif
=======
	  avalue[i] = (char *) pgr + 3;
	  ng++;
>>>>>>> 8beaa6c2
	  pgr++;
	  break;

	case FFI_TYPE_SINT16:
	case FFI_TYPE_UINT16:
<<<<<<< HEAD
#ifdef POWERPC64
	  avalue[i] = (char *) pgr + 6;
#else
	  avalue[i] = (char *) pgr + 2;
#endif
=======
	  avalue[i] = (char *) pgr + 2;
	  ng++;
>>>>>>> 8beaa6c2
	  pgr++;
	  break;

	case FFI_TYPE_SINT32:
	case FFI_TYPE_UINT32:
<<<<<<< HEAD
#ifdef POWERPC64
	  avalue[i] = (char *) pgr + 4;
#else
	case FFI_TYPE_POINTER:
	  avalue[i] = pgr;
#endif
=======
	case FFI_TYPE_POINTER:
	  avalue[i] = pgr;
	  ng++;
>>>>>>> 8beaa6c2
	  pgr++;
	  break;

	case FFI_TYPE_STRUCT:
<<<<<<< HEAD
#ifdef POWERPC64
	  size_al = arg_types[i]->size;
	  if (arg_types[i]->elements[0]->type == FFI_TYPE_DOUBLE)
	    size_al = ALIGN (arg_types[i]->size, 8);
	  if (size_al < 3 && cif->abi == FFI_DARWIN)
	    avalue[i] = (void *) pgr + 8 - size_al;
	  else
	    avalue[i] = (void *) pgr;
	  pgr += (size_al + 7) / 8;
#else
=======
>>>>>>> 8beaa6c2
	  /* Structures that match the basic modes (QI 1 byte, HI 2 bytes,
	     SI 4 bytes) are aligned as if they were those modes.  */
	  size_al = arg_types[i]->size;
	  /* If the first member of the struct is a double, then align
<<<<<<< HEAD
	     the struct to double-word.  */
	  if (arg_types[i]->elements[0]->type == FFI_TYPE_DOUBLE)
=======
	     the struct to double-word.
	     Type 3 is defined in include/ffi.h. #define FFI_TYPE_DOUBLE 3.  */
	  if (arg_types[i]->elements[0]->type == 3)
>>>>>>> 8beaa6c2
	    size_al = ALIGN(arg_types[i]->size, 8);
	  if (size_al < 3 && cif->abi == FFI_DARWIN)
	    avalue[i] = (void*) pgr + 4 - size_al;
	  else
	    avalue[i] = (void*) pgr;
<<<<<<< HEAD
	  pgr += (size_al + 3) / 4;
#endif
=======
	  ng += (size_al + 3) / 4;
	  pgr += (size_al + 3) / 4;
>>>>>>> 8beaa6c2
	  break;

	case FFI_TYPE_SINT64:
	case FFI_TYPE_UINT64:
<<<<<<< HEAD
#ifdef POWERPC64
	case FFI_TYPE_POINTER:
	  avalue[i] = pgr;
	  pgr++;
	  break;
#else
	  /* Long long ints are passed in two gpr's.  */
	  avalue[i] = pgr;
	  pgr += 2;
	  break;
#endif
=======
	  /* Long long ints are passed in two gpr's.  */
	  avalue[i] = pgr;
	  ng += 2;
	  pgr += 2;
	  break;
>>>>>>> 8beaa6c2

	case FFI_TYPE_FLOAT:
	  /* A float value consumes a GPR.
	     There are 13 64bit floating point registers.  */
<<<<<<< HEAD
	  if (pfr < end_pfr)
	    {
	      double temp = pfr->d;
	      pfr->f = (float) temp;
=======
	  if (nf < NUM_FPR_ARG_REGISTERS)
	    {
	      temp = pfr->d;
	      pfr->f = (float)temp;
>>>>>>> 8beaa6c2
	      avalue[i] = pfr;
	      pfr++;
	    }
	  else
	    {
	      avalue[i] = pgr;
	    }
<<<<<<< HEAD
=======
	  nf++;
	  ng++;
>>>>>>> 8beaa6c2
	  pgr++;
	  break;

	case FFI_TYPE_DOUBLE:
	  /* A double value consumes two GPRs.
	     There are 13 64bit floating point registers.  */
<<<<<<< HEAD
	  if (pfr < end_pfr)
=======
	  if (nf < NUM_FPR_ARG_REGISTERS)
>>>>>>> 8beaa6c2
	    {
	      avalue[i] = pfr;
	      pfr++;
	    }
	  else
	    {
	      avalue[i] = pgr;
	    }
<<<<<<< HEAD
#ifdef POWERPC64
	  pgr++;
#else
	  pgr += 2;
#endif
=======
	  nf++;
	  ng += 2;
	  pgr += 2;
>>>>>>> 8beaa6c2
	  break;

#if FFI_TYPE_LONGDOUBLE != FFI_TYPE_DOUBLE

	case FFI_TYPE_LONGDOUBLE:
<<<<<<< HEAD
#ifdef POWERPC64
	  if (pfr + 1 < end_pfr)
	    {
	      avalue[i] = pfr;
	      pfr += 2;
	    }
	  else
	    {
	      if (pfr < end_pfr)
		{
		  *pgr = *(unsigned long *) pfr;
		  pfr++;
		}
	      avalue[i] = pgr;
	    }
	  pgr += 2;
#else  /* POWERPC64 */
	  /* A long double value consumes four GPRs and two FPRs.
	     There are 13 64bit floating point registers.  */
	  if (pfr + 1 < end_pfr)
=======
	  /* A long double value consumes four GPRs and two FPRs.
	     There are 13 64bit floating point registers.  */
	  if (nf < NUM_FPR_ARG_REGISTERS - 1)
>>>>>>> 8beaa6c2
	    {
	      avalue[i] = pfr;
	      pfr += 2;
	    }
	  /* Here we have the situation where one part of the long double
	     is stored in fpr13 and the other part is already on the stack.
	     We use a union to pass the long double to avalue[i].  */
<<<<<<< HEAD
	  else if (pfr + 1 == end_pfr)
	    {
	      union ldu temp_ld;
	      memcpy (&temp_ld.lb[0], pfr, sizeof(ldbits));
	      memcpy (&temp_ld.lb[1], pgr + 2, sizeof(ldbits));
	      avalue[i] = &temp_ld.ld;
	      pfr++;
=======
	  else if (nf == NUM_FPR_ARG_REGISTERS - 1)
	    {
	      memcpy (&temp_ld.lb[0], pfr, sizeof(ldbits));
	      memcpy (&temp_ld.lb[1], pgr + 2, sizeof(ldbits));
	      avalue[i] = &temp_ld.ld;
>>>>>>> 8beaa6c2
	    }
	  else
	    {
	      avalue[i] = pgr;
	    }
<<<<<<< HEAD
	  pgr += 4;
#endif  /* POWERPC64 */
=======
	  nf += 2;
	  ng += 4;
	  pgr += 4;
>>>>>>> 8beaa6c2
	  break;
#endif
	default:
	  FFI_ASSERT(0);
	}
      i++;
    }

  (closure->fun) (cif, rvalue, avalue, closure->user_data);

  /* Tell ffi_closure_ASM to perform return type promotions.  */
  return cif->rtype->type;
}<|MERGE_RESOLUTION|>--- conflicted
+++ resolved
@@ -129,11 +129,7 @@
 	   purpose registers are filled, the corresponding GPRs that match
 	   the size of the floating-point parameter are skipped.  */
 	case FFI_TYPE_FLOAT:
-<<<<<<< HEAD
 	  double_tmp = *(float *) *p_argv;
-=======
-	  double_tmp = *(float *)*p_argv;
->>>>>>> 8beaa6c2
 	  if (fparg_count >= NUM_FPR_ARG_REGISTERS)
 	    *(double *)next_arg = double_tmp;
 	  else
@@ -144,24 +140,16 @@
 	  break;
 
 	case FFI_TYPE_DOUBLE:
-<<<<<<< HEAD
 	  double_tmp = *(double *) *p_argv;
-=======
-	  double_tmp = *(double *)*p_argv;
->>>>>>> 8beaa6c2
 	  if (fparg_count >= NUM_FPR_ARG_REGISTERS)
 	    *(double *)next_arg = double_tmp;
 	  else
 	    *fpr_base++ = double_tmp;
-<<<<<<< HEAD
 #ifdef POWERPC64
 	  next_arg++;
 #else
 	  next_arg += 2;
 #endif
-=======
-	  next_arg += 2;
->>>>>>> 8beaa6c2
 	  fparg_count++;
 	  FFI_ASSERT(flags & FLAG_FP_ARGUMENTS);
 	  break;
@@ -169,7 +157,6 @@
 #if FFI_TYPE_LONGDOUBLE != FFI_TYPE_DOUBLE
 
 	case FFI_TYPE_LONGDOUBLE:
-<<<<<<< HEAD
 #ifdef POWERPC64
 	  if (fparg_count < NUM_FPR_ARG_REGISTERS)
 	    *(long double *) fpr_base++ = *(long double *) *p_argv;
@@ -235,44 +222,6 @@
 	  memcpy ((char *) dest_cpy, (char *) *p_argv, size_al);
 	  next_arg += (size_al + 7) / 8;
 #else
-=======
-	  double_tmp = ((double *)*p_argv)[0];
-	  if (fparg_count >= NUM_FPR_ARG_REGISTERS)
-	    *(double *)next_arg = double_tmp;
-	  else
-	    *fpr_base++ = double_tmp;
-	  next_arg += 2;
-	  fparg_count++;
-	  double_tmp = ((double *)*p_argv)[1];
-	  if (fparg_count >= NUM_FPR_ARG_REGISTERS)
-	    *(double *)next_arg = double_tmp;
-	  else
-	    *fpr_base++ = double_tmp;
-	  next_arg += 2;
-	  fparg_count++;
-	  FFI_ASSERT(flags & FLAG_FP_ARGUMENTS);
-	  break;
-#endif
-	case FFI_TYPE_UINT64:
-	case FFI_TYPE_SINT64:
-	  *(long long *)next_arg = *(long long *)*p_argv;
-	  next_arg+=2;
-	  break;
-	case FFI_TYPE_UINT8:
-	  gprvalue = *(unsigned char *)*p_argv;
-	  goto putgpr;
-	case FFI_TYPE_SINT8:
-	  gprvalue = *(signed char *)*p_argv;
-	  goto putgpr;
-	case FFI_TYPE_UINT16:
-	  gprvalue = *(unsigned short *)*p_argv;
-	  goto putgpr;
-	case FFI_TYPE_SINT16:
-	  gprvalue = *(signed short *)*p_argv;
-	  goto putgpr;
-
-	case FFI_TYPE_STRUCT:
->>>>>>> 8beaa6c2
 	  dest_cpy = (char *) next_arg;
 
 	  /* Structures that match the basic modes (QI 1 byte, HI 2 bytes,
@@ -280,7 +229,6 @@
 	     Structures with 3 byte in size are padded upwards.  */
 	  size_al = (*ptr)->size;
 	  /* If the first member of the struct is a double, then align
-<<<<<<< HEAD
 	     the struct to double-word.  */
 	  if ((*ptr)->elements[0]->type == FFI_TYPE_DOUBLE)
 	    size_al = ALIGN((*ptr)->size, 8);
@@ -299,24 +247,6 @@
 
 	case FFI_TYPE_UINT32:
 	  gprvalue = *(unsigned int *) *p_argv;
-=======
-	     the struct to double-word.
-	     Type 3 is defined in include/ffi.h. #define FFI_TYPE_DOUBLE 3.  */
-	  if ((*ptr)->elements[0]->type == 3)
-	    size_al = ALIGN((*ptr)->size, 8);
-	  if (size_al < 3 && ecif->cif->abi == FFI_DARWIN)
-	    dest_cpy += 4 - size_al;
-
-	  memcpy((char *)dest_cpy, (char *)*p_argv, size_al);
-	  next_arg += (size_al + 3) / 4;
-	  break;
-
-	case FFI_TYPE_INT:
-	case FFI_TYPE_UINT32:
-	case FFI_TYPE_SINT32:
-	case FFI_TYPE_POINTER:
-	  gprvalue = *(unsigned *)*p_argv;
->>>>>>> 8beaa6c2
 	putgpr:
 	  *next_arg++ = gprvalue;
 	  break;
@@ -361,7 +291,6 @@
 	align = p->alignment;
       else
 	align = 4;
-<<<<<<< HEAD
       s->size = ALIGN(s->size, align) + p->size;
     }
   
@@ -397,8 +326,6 @@
       align = p->alignment;
       if (i != 0 && p->type == FFI_TYPE_DOUBLE)
 	align = 4;
-=======
->>>>>>> 8beaa6c2
       s->size = ALIGN(s->size, align) + p->size;
     }
   
@@ -433,7 +360,6 @@
       darwin_adjust_aggregate_sizes (cif->rtype);
       for (i = 0; i < cif->nargs; i++)
 	darwin_adjust_aggregate_sizes (cif->arg_types[i]);
-<<<<<<< HEAD
     }
 
   if (cif->abi == FFI_AIX)
@@ -441,8 +367,6 @@
       aix_adjust_aggregate_sizes (cif->rtype);
       for (i = 0; i < cif->nargs; i++)
 	aix_adjust_aggregate_sizes (cif->arg_types[i]);
-=======
->>>>>>> 8beaa6c2
     }
 
   /* Space for the frame pointer, callee's LR, CR, etc, and for
@@ -545,7 +469,6 @@
 	case FFI_TYPE_STRUCT:
 	  size_al = (*ptr)->size;
 	  /* If the first member of the struct is a double, then align
-<<<<<<< HEAD
 	     the struct to double-word.  */
 	  if ((*ptr)->elements[0]->type == FFI_TYPE_DOUBLE)
 	    size_al = ALIGN((*ptr)->size, 8);
@@ -554,13 +477,6 @@
 #else
 	  intarg_count += (size_al + 3) / 4;
 #endif
-=======
-	     the struct to double-word.
-	     Type 3 is defined in include/ffi.h. #define FFI_TYPE_DOUBLE 3.  */
-	  if ((*ptr)->elements[0]->type == 3)
-	    size_al = ALIGN((*ptr)->size, 8);
-	  intarg_count += (size_al + 3) / 4;
->>>>>>> 8beaa6c2
 	  break;
 
 	default:
@@ -598,15 +514,9 @@
   return FFI_OK;
 }
 
-<<<<<<< HEAD
 extern void ffi_call_AIX(extended_cif *, long, unsigned, unsigned *,
 			 void (*fn)(void), void (*fn2)(void));
 extern void ffi_call_DARWIN(extended_cif *, long, unsigned, unsigned *,
-=======
-extern void ffi_call_AIX(extended_cif *, unsigned, unsigned, unsigned *,
-			 void (*fn)(void), void (*fn2)(void));
-extern void ffi_call_DARWIN(extended_cif *, unsigned, unsigned, unsigned *,
->>>>>>> 8beaa6c2
 			    void (*fn)(void), void (*fn2)(void));
 
 void
@@ -631,19 +541,11 @@
   switch (cif->abi)
     {
     case FFI_AIX:
-<<<<<<< HEAD
       ffi_call_AIX(&ecif, -(long)cif->bytes, cif->flags, ecif.rvalue, fn,
 		   ffi_prep_args);
       break;
     case FFI_DARWIN:
       ffi_call_DARWIN(&ecif, -(long)cif->bytes, cif->flags, ecif.rvalue, fn,
-=======
-      ffi_call_AIX(&ecif, -cif->bytes, cif->flags, ecif.rvalue, fn,
-		   ffi_prep_args);
-      break;
-    case FFI_DARWIN:
-      ffi_call_DARWIN(&ecif, -cif->bytes, cif->flags, ecif.rvalue, fn,
->>>>>>> 8beaa6c2
 		      ffi_prep_args);
       break;
     default:
@@ -690,11 +592,7 @@
 		  +---------------------------------------+ 160
 		  | result area 8                         |
 		  +---------------------------------------+ 168
-<<<<<<< HEAD
-		  | alignment to the next multiple of 16  |
-=======
 		  | alignement to the next multiple of 16 |
->>>>>>> 8beaa6c2
 SP current -->    +---------------------------------------+ 176 <- parent frame
 		  | back chain to caller 4                |
 		  +---------------------------------------+ 180
@@ -810,14 +708,9 @@
   double d;
 } ffi_dblfl;
 
-<<<<<<< HEAD
 int
 ffi_closure_helper_DARWIN (ffi_closure *, void *,
 			   unsigned long *, ffi_dblfl *);
-=======
-int ffi_closure_helper_DARWIN (ffi_closure*, void*,
-			       unsigned long*, ffi_dblfl*);
->>>>>>> 8beaa6c2
 
 /* Basically the trampoline invokes ffi_closure_ASM, and on
    entry, r11 holds the address of the closure.
@@ -826,14 +719,9 @@
    up space for a return value, ffi_closure_ASM invokes the
    following helper function to do most of the work.  */
 
-<<<<<<< HEAD
 int
 ffi_closure_helper_DARWIN (ffi_closure *closure, void *rvalue,
 			   unsigned long *pgr, ffi_dblfl *pfr)
-=======
-int ffi_closure_helper_DARWIN (ffi_closure* closure, void * rvalue,
-			       unsigned long * pgr, ffi_dblfl * pfr)
->>>>>>> 8beaa6c2
 {
   /* rvalue is the pointer to space for return value in closure assembly
      pgr is the pointer to where r3-r10 are stored in ffi_closure_ASM
@@ -876,53 +764,36 @@
 	{
 	case FFI_TYPE_SINT8:
 	case FFI_TYPE_UINT8:
-<<<<<<< HEAD
 #ifdef POWERPC64
 	  avalue[i] = (char *) pgr + 7;
 #else
 	  avalue[i] = (char *) pgr + 3;
 #endif
-=======
-	  avalue[i] = (char *) pgr + 3;
-	  ng++;
->>>>>>> 8beaa6c2
 	  pgr++;
 	  break;
 
 	case FFI_TYPE_SINT16:
 	case FFI_TYPE_UINT16:
-<<<<<<< HEAD
 #ifdef POWERPC64
 	  avalue[i] = (char *) pgr + 6;
 #else
 	  avalue[i] = (char *) pgr + 2;
 #endif
-=======
-	  avalue[i] = (char *) pgr + 2;
-	  ng++;
->>>>>>> 8beaa6c2
 	  pgr++;
 	  break;
 
 	case FFI_TYPE_SINT32:
 	case FFI_TYPE_UINT32:
-<<<<<<< HEAD
 #ifdef POWERPC64
 	  avalue[i] = (char *) pgr + 4;
 #else
 	case FFI_TYPE_POINTER:
 	  avalue[i] = pgr;
 #endif
-=======
-	case FFI_TYPE_POINTER:
-	  avalue[i] = pgr;
-	  ng++;
->>>>>>> 8beaa6c2
 	  pgr++;
 	  break;
 
 	case FFI_TYPE_STRUCT:
-<<<<<<< HEAD
 #ifdef POWERPC64
 	  size_al = arg_types[i]->size;
 	  if (arg_types[i]->elements[0]->type == FFI_TYPE_DOUBLE)
@@ -933,37 +804,23 @@
 	    avalue[i] = (void *) pgr;
 	  pgr += (size_al + 7) / 8;
 #else
-=======
->>>>>>> 8beaa6c2
 	  /* Structures that match the basic modes (QI 1 byte, HI 2 bytes,
 	     SI 4 bytes) are aligned as if they were those modes.  */
 	  size_al = arg_types[i]->size;
 	  /* If the first member of the struct is a double, then align
-<<<<<<< HEAD
 	     the struct to double-word.  */
 	  if (arg_types[i]->elements[0]->type == FFI_TYPE_DOUBLE)
-=======
-	     the struct to double-word.
-	     Type 3 is defined in include/ffi.h. #define FFI_TYPE_DOUBLE 3.  */
-	  if (arg_types[i]->elements[0]->type == 3)
->>>>>>> 8beaa6c2
 	    size_al = ALIGN(arg_types[i]->size, 8);
 	  if (size_al < 3 && cif->abi == FFI_DARWIN)
 	    avalue[i] = (void*) pgr + 4 - size_al;
 	  else
 	    avalue[i] = (void*) pgr;
-<<<<<<< HEAD
 	  pgr += (size_al + 3) / 4;
 #endif
-=======
-	  ng += (size_al + 3) / 4;
-	  pgr += (size_al + 3) / 4;
->>>>>>> 8beaa6c2
 	  break;
 
 	case FFI_TYPE_SINT64:
 	case FFI_TYPE_UINT64:
-<<<<<<< HEAD
 #ifdef POWERPC64
 	case FFI_TYPE_POINTER:
 	  avalue[i] = pgr;
@@ -975,28 +832,14 @@
 	  pgr += 2;
 	  break;
 #endif
-=======
-	  /* Long long ints are passed in two gpr's.  */
-	  avalue[i] = pgr;
-	  ng += 2;
-	  pgr += 2;
-	  break;
->>>>>>> 8beaa6c2
 
 	case FFI_TYPE_FLOAT:
 	  /* A float value consumes a GPR.
 	     There are 13 64bit floating point registers.  */
-<<<<<<< HEAD
 	  if (pfr < end_pfr)
 	    {
 	      double temp = pfr->d;
 	      pfr->f = (float) temp;
-=======
-	  if (nf < NUM_FPR_ARG_REGISTERS)
-	    {
-	      temp = pfr->d;
-	      pfr->f = (float)temp;
->>>>>>> 8beaa6c2
 	      avalue[i] = pfr;
 	      pfr++;
 	    }
@@ -1004,22 +847,13 @@
 	    {
 	      avalue[i] = pgr;
 	    }
-<<<<<<< HEAD
-=======
-	  nf++;
-	  ng++;
->>>>>>> 8beaa6c2
 	  pgr++;
 	  break;
 
 	case FFI_TYPE_DOUBLE:
 	  /* A double value consumes two GPRs.
 	     There are 13 64bit floating point registers.  */
-<<<<<<< HEAD
 	  if (pfr < end_pfr)
-=======
-	  if (nf < NUM_FPR_ARG_REGISTERS)
->>>>>>> 8beaa6c2
 	    {
 	      avalue[i] = pfr;
 	      pfr++;
@@ -1028,23 +862,16 @@
 	    {
 	      avalue[i] = pgr;
 	    }
-<<<<<<< HEAD
 #ifdef POWERPC64
 	  pgr++;
 #else
 	  pgr += 2;
 #endif
-=======
-	  nf++;
-	  ng += 2;
-	  pgr += 2;
->>>>>>> 8beaa6c2
 	  break;
 
 #if FFI_TYPE_LONGDOUBLE != FFI_TYPE_DOUBLE
 
 	case FFI_TYPE_LONGDOUBLE:
-<<<<<<< HEAD
 #ifdef POWERPC64
 	  if (pfr + 1 < end_pfr)
 	    {
@@ -1065,11 +892,6 @@
 	  /* A long double value consumes four GPRs and two FPRs.
 	     There are 13 64bit floating point registers.  */
 	  if (pfr + 1 < end_pfr)
-=======
-	  /* A long double value consumes four GPRs and two FPRs.
-	     There are 13 64bit floating point registers.  */
-	  if (nf < NUM_FPR_ARG_REGISTERS - 1)
->>>>>>> 8beaa6c2
 	    {
 	      avalue[i] = pfr;
 	      pfr += 2;
@@ -1077,7 +899,6 @@
 	  /* Here we have the situation where one part of the long double
 	     is stored in fpr13 and the other part is already on the stack.
 	     We use a union to pass the long double to avalue[i].  */
-<<<<<<< HEAD
 	  else if (pfr + 1 == end_pfr)
 	    {
 	      union ldu temp_ld;
@@ -1085,26 +906,13 @@
 	      memcpy (&temp_ld.lb[1], pgr + 2, sizeof(ldbits));
 	      avalue[i] = &temp_ld.ld;
 	      pfr++;
-=======
-	  else if (nf == NUM_FPR_ARG_REGISTERS - 1)
-	    {
-	      memcpy (&temp_ld.lb[0], pfr, sizeof(ldbits));
-	      memcpy (&temp_ld.lb[1], pgr + 2, sizeof(ldbits));
-	      avalue[i] = &temp_ld.ld;
->>>>>>> 8beaa6c2
 	    }
 	  else
 	    {
 	      avalue[i] = pgr;
 	    }
-<<<<<<< HEAD
 	  pgr += 4;
 #endif  /* POWERPC64 */
-=======
-	  nf += 2;
-	  ng += 4;
-	  pgr += 4;
->>>>>>> 8beaa6c2
 	  break;
 #endif
 	default:
